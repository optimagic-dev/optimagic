--- conflicted
+++ resolved
@@ -19,13 +19,6 @@
 from estimagic.optimization.optimize import maximize
 from estimagic.optimization.optimize import minimize
 
-<<<<<<< HEAD
-AVAILABLE_ALGORITHMS = [
-    alg for alg in AVAILABLE_ALGORITHMS if alg.startswith("nlopt")
-]  # =================================================
-
-=======
->>>>>>> 27e87300
 BOUNDS_FREE_ALGORITHMS = [
     "scipy_neldermead",
     "scipy_conjugate_gradient",
@@ -647,7 +640,7 @@
     assert res["success"], f"{algo} did not converge."
 
     expected = np.array([0.1, 0.1, 0.1, 0, 0, 0.0])
-    atol = 1e-02 if algo in IMPRECISE_ALGOS else 1e-03
+    atol = 1e-02 if algo in IMPRECISE_ALGOS else 1e-04
     assert_allclose(
         res["solution_params"]["value"].to_numpy(), expected, atol=atol, rtol=0
     )
