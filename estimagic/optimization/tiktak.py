--- conflicted
+++ resolved
@@ -3,18 +3,6 @@
 import pandas as pd
 
 from estimagic.optimization.optimize import minimize
-
-<<<<<<< HEAD
-def TikTakOptimize(criterion,
-                   bounds,
-                   local_search_algorithm,
-                   num_points,
-                   num_restarts,
-                   sampling=None,
-                   mixing_weight=None,
-                   algo_options=None,
-                   logging=False):
-=======
 
 def TikTakOptimize(
     criterion,
@@ -22,13 +10,11 @@
     local_search_algorithm,
     num_points,
     num_restarts,
-    shrink_after,
-    *,
     sampling=None,
+    mixing_weight=None,
     algo_options=None,
-    logging=False,
+    logging=False
 ):
->>>>>>> 66b2337a
     """
     Minimize a function using the TikTak algorithm.
 
@@ -51,7 +37,6 @@
             :ref:`algorithms`.
         num_points (int): the number of initial points to sample in the parameter space.
         num_restarts (int): the number of initial sample points from which to perform
-<<<<<<< HEAD
             local optimization. this value must be smaller than num_points. 
         sampling (str): specifies the procedure for random or quasi-random sampling. 
             See chaospy documentation of  an overview of possible rules: 
@@ -66,16 +51,6 @@
             compared to the current point in the sampling process. By default, we implement 
             the mixing weight formula described by Arnoud, Guvenen and Kleinenberg in the paper linked above. 
         algo_options (dict): Algorithm specific configuration of the local optimization. 
-=======
-            local optimization. this value must be smaller than num_points.
-        shtrink_after (int): after this many local optimization searches, the global
-            algorithm starts to adjust the weight of previous and future points in the
-            search process.
-        sampling (str): specifies the procedure for random or quasi-random sampling.
-            See chaospy documentation of  an overview of possible rules:
-            https://chaospy.readthedocs.io/en/master/reference/sampling.html#low-discrepancy-sequences
-        algo_options (dict): Algorithm specific configuration of the local optimization.
->>>>>>> 66b2337a
             See :ref:`list_of_algorithms` for supported options of each algorithm.
         logging #TODO
     """
@@ -126,22 +101,14 @@
 
     # take the best Imax
     xstarts = list(xstarts[:num_restarts])
-<<<<<<< HEAD
     
     #define some parameters for the local searches
     best_so_far = {
         "solution_x": 0,
         "solution_criterion": 1e10}
-=======
-
-    # define some parameters for the local searches
-    best_so_far = {"solution_criterion": 1e10}
->>>>>>> 66b2337a
     result_trackers = []
-    #num_jobs = len(xstarts)
     num_func_evals = 0
 
-<<<<<<< HEAD
     for i in range(num_restarts):
         #ishrink = shrink_after #local_search_options["shrink_after"]
         new_task = xstarts.pop()
@@ -156,18 +123,6 @@
             theta = mixing_weight(i)
 
         new_task = theta*best_so_far['solution_x'] + (1-theta)*new_task
-=======
-    for i in range(num_jobs):
-        ishrink = shrink_after  # local_search_options["shrink_after"]
-        new_task = xstarts.pop()
-
-        if i >= ishrink:  # shrink towards best so far
-            # TODO: implement theta that's more closely aligned with Guvenen paper
-            theta = 0.02 + (0.98 - 0.02) * float(i - ishrink) / float(
-                num_jobs - ishrink
-            )  # when i = ishrink, place 2% weight on best, when i = Imax place 98% weight on max
-            new_task = theta * best_so_far["solution_x"] + (1 - theta) * new_task
->>>>>>> 66b2337a
 
         # params dataframe
         params = df_wrapper(new_task)
