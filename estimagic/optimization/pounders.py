--- conflicted
+++ resolved
@@ -92,17 +92,6 @@
              tao: The tao object we created for the optimization task.
              x (PETSc.array): Current parameter values.
              f: Petsc object in which we save the current function value.
-<<<<<<< HEAD
-
-        """
-        dev = func(paras.array)
-        # Attach to PETSc object.
-        f.array = dev
-
-    # Create the solver object.
-    tao = PETSc.TAO().create(PETSc.COMM_WORLD)
-=======
->>>>>>> 34c61431
 
         """
         resid_out.array = func(x.array)
@@ -232,7 +221,7 @@
 def _process_pounders_results(residuals_out, tao):
     results = {
         # Harmonized results.
-        "criterion": tao.function,
+        "fitness": tao.function,
         "x": tao.solution.array,
         "n_evaluations": tao.getIterationNumber(),
         # Other results.
