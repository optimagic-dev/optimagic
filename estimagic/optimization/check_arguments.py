--- conflicted
+++ resolved
@@ -1,9 +1,4 @@
-<<<<<<< HEAD
-import types
-import warnings
-=======
 import typing
->>>>>>> d20a2c35
 from pathlib import Path
 
 import pandas as pd
@@ -38,8 +33,4 @@
         args["logging"] for args in arguments if isinstance(args["logging"], Path)
     ]
     if len(set(only_paths)) != len(only_paths):
-        raise ValueError("Paths to databases cannot be identical.")
-
-    for args in arguments:
-        if args["dashboard"] is True and args["logging"] is False:
-            warnings.warn("Dashboard cannot be created because logging is deactivated.")+        raise ValueError("Paths to databases cannot be identical.")