--- conflicted
+++ resolved
@@ -51,6 +51,7 @@
       - id: trailing-whitespace
       - id: check-ast
       - id: check-docstring-first
+        exclude: src/estimagic/optimization/algo_options.py
   - repo: https://github.com/adrienverge/yamllint.git
     rev: v1.28.0
     hooks:
@@ -95,6 +96,8 @@
     hooks:
       - id: nbqa-black
       - id: nbqa-ruff
+        args:
+          - --fix
   - repo: https://github.com/executablebooks/mdformat
     rev: 0.7.16
     hooks:
@@ -131,12 +134,5 @@
           - setuptools-scm
           - toml
 
-<<<<<<< HEAD
 ci:
-  autoupdate_schedule: monthly
-=======
-  - repo: https://github.com/charliermarsh/ruff-pre-commit
-    rev: v0.0.230
-    hooks:
-      - id: ruff
->>>>>>> 9a2f3d6d
+  autoupdate_schedule: monthly