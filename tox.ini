[tox]
envlist = pytest, linting, sphinx
skipsdist = True
skip_missing_interpreters = True

[testenv]
basepython = python

[testenv:pytest]
setenv =
    CONDA_DLL_SEARCH_MODIFICATION_ENABLE = 1
conda_channels =
    opensourceeconomics
    conda-forge
    defaults
conda_deps =
    bokeh >= 1.3
    fuzzywuzzy
    joblib
    numdifftools >= 0.9.20
    numpy
    petsc4py >= 3.11
    pandas >= 0.24
    pygmo >= 2.10
    numba
    pytest
    pytest-mock
    pytest-xdist
    scipy >= 1.2.1
    sqlalchemy >= 1.3
    numba
commands = pytest estimagic


[testenv:linting]
passenv = USERPROFILE SSH_AUTH_SOCK
deps =
    pre-commit
    restructuredtext_lint
    Pygments
commands =
    pre-commit install -f --install-hooks
    pre-commit run --all-files

[testenv:sphinx]
changedir = docs/source
conda_channels = conda-forge
conda_deps =
    python
    ipython
    nbsphinx
    sphinx
    sphinx_rtd_theme
    sphinxcontrib-bibtex
commands =
    # Add W flag to builds so that warnings become errors.
    sphinx-build -nT -b html -d {envtmpdir}/doctrees . {envtmpdir}/html
    sphinx-build -nT -b linkcheck -d {envtmpdir}/doctrees . {envtmpdir}/linkcheck

[doc8]
ignore =
    D002,
    D004,
max-line-length = 89

[flake8]
max-line-length = 88
ignore =
    D  ; ignores docstring style errors, enable if you are nit-picky
    E203  ; ignores whitespace around : which is enforced by Black
    W503  ; ignores linebreak before binary operator which is enforced by Black
    RST304  ; ignores check for valid rst roles because it is too aggressive
    T001  ; ignore print statements
    RST301  ; ignores unexpected indentations in docstrings because it was not compatible with google style docstrings
    RST203  ;  gave false positives
    RST201  ;  gave false positives

<<<<<<< HEAD
=======
per-file-ignores =
    docs/source/conf.py:E501

>>>>>>> 617a4d72
[pytest]
addopts = --doctest-modules -n auto
filterwarnings =
    ignore: Using or importing the ABCs from 'collections'
    ignore: the imp module is deprecated
    ignore: indexing past lexsort depth may impact performance.
markers =
    wip: Tests that are work-in-progress.
norecursedirs =
    docs
    .tox<|MERGE_RESOLUTION|>--- conflicted
+++ resolved
@@ -74,13 +74,9 @@
     RST301  ; ignores unexpected indentations in docstrings because it was not compatible with google style docstrings
     RST203  ;  gave false positives
     RST201  ;  gave false positives
-
-<<<<<<< HEAD
-=======
 per-file-ignores =
     docs/source/conf.py:E501
 
->>>>>>> 617a4d72
 [pytest]
 addopts = --doctest-modules -n auto
 filterwarnings =
