--- conflicted
+++ resolved
@@ -70,16 +70,10 @@
     cyipopt
     nlopt
     pybaum >= 0.1.2
-<<<<<<< HEAD
-    libwebp <= 1.2.2
-    libwebp-base <= 1.2.2
     numba
-
-=======
     # temporary pin until bokeh fixes this
     libwebp <= 1.2.2
     libwebp-base <= 1.2.2
->>>>>>> 0847bcff
 commands = pytest {posargs}
 
 
