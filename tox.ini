[tox]
envlist = pytest, linting
skipsdist = True
skip_missing_interpreters = True

[testenv]
basepython = python

[testenv:pytest]
setenv =
    CONDA_DLL_SEARCH_MODIFICATION_ENABLE = 1
conda_deps =
<<<<<<< HEAD
    numpy 
    pygmo >= 2.10
=======
    bokeh >= 1.1
    fuzzywuzzy
    numdifftools >= 0.9.20
    numpy
>>>>>>> bcba098f
    pandas >= 0.24
    pygmo >= 2.10
    pytest
    pytest-mock
    pytest-xdist
    scipy >= 1.2.1
<<<<<<< HEAD
    fuzzywuzzy
    mpi
    mpi4py
    petsc4py
=======
>>>>>>> bcba098f
conda_channels =
    conda-forge
commands = pytest estimagic

[testenv:linting]
passenv = USERPROFILE SSH_AUTH_SOCK
deps =
    pre-commit
    doc8
    restructuredtext_lint
    Pygments
commands =
    pre-commit install -f --install-hooks
    pre-commit run --all-files

[testenv:sphinx]
changedir = docs
deps =
    sphinx
    sphinx_rtd_theme
commands =
    # Add W flag to builds so that warnings become errors.
    sphinx-build -nWT -b html -d {envtmpdir}/doctrees . {envtmpdir}/html
    sphinx-build -nWT -b linkcheck -d {envtmpdir}/doctrees . {envtmpdir}/linkcheck

[doc8]
ignore =
    D002,
    D004,
max-line-length = 89

[flake8]
max-line-length = 88
ignore =
    D  ; ignores docstring style errors, enable if you are nit-picky
    E203  ; ignores whitespace around : which is enforced by Black
    W503  ; ignores linebreak before binary operator which is enforced by Black
    RST304  ; ignores check for valid rst roles because it is too aggressive
    T001  ; ignore print statements
    RST301  ; ignores unexpected indentations in docstrings because it was not compatible with google style docstrings
    RST203  ;  gave false positives
    RST201  ;  gave false positives
[pytest]
addopts = --doctest-modules -n auto
norecursedirs =
    docs
    .tox<|MERGE_RESOLUTION|>--- conflicted
+++ resolved
@@ -10,28 +10,16 @@
 setenv =
     CONDA_DLL_SEARCH_MODIFICATION_ENABLE = 1
 conda_deps =
-<<<<<<< HEAD
-    numpy 
-    pygmo >= 2.10
-=======
     bokeh >= 1.1
     fuzzywuzzy
     numdifftools >= 0.9.20
     numpy
->>>>>>> bcba098f
     pandas >= 0.24
     pygmo >= 2.10
     pytest
     pytest-mock
     pytest-xdist
     scipy >= 1.2.1
-<<<<<<< HEAD
-    fuzzywuzzy
-    mpi
-    mpi4py
-    petsc4py
-=======
->>>>>>> bcba098f
 conda_channels =
     conda-forge
 commands = pytest estimagic
