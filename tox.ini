--- conflicted
+++ resolved
@@ -44,7 +44,6 @@
 
 [testenv:sphinx]
 changedir = docs/source
-<<<<<<< HEAD
 conda_channels = conda-forge
 conda_deps =
     ipython
@@ -54,9 +53,7 @@
     sphinxcontrib-bibtex
     sphinx-panels
     numpy
-=======
 conda_env = docs/rtd_environment.yml
->>>>>>> 326454cb
 commands =
     # Add W flag to builds so that warnings become errors.
     sphinx-build -T -b html -d {envtmpdir}/doctrees . {envtmpdir}/html
