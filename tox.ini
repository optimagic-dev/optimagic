--- conflicted
+++ resolved
@@ -1,106 +1,3 @@
-<<<<<<< HEAD
-[tox]
-envlist = pytest, sphinx
-skipsdist = True
-skip_missing_interpreters = True
-
-[testenv]
-basepython = python
-
-[testenv:pytest]
-setenv =
-    CONDA_DLL_SEARCH_MODIFICATION_ENABLE = 1
-conda_channels =
-    opensourceeconomics
-    conda-forge
-    defaults
-deps =
-    Py-BOBYQA
-    DFO-LS
-    fides == 0.7.4
-conda_deps =
-    bokeh >= 1.3
-    click
-    conda-build
-    fuzzywuzzy
-    joblib
-    cloudpickle
-    numpy
-    pandas
-    pytest
-    pytest-cov
-    pytest-mock
-    pytest-xdist
-    scipy >= 1.2.1
-    sqlalchemy >= 1.3
-    statsmodels
-    seaborn
-    dill
-    cyipopt
-    nlopt
-    pygmo
-    chaospy
-commands = pytest {posargs}
-
-
-[testenv:sphinx]
-changedir = docs/source
-conda_env = docs/rtd_environment.yml
-commands =
-    # Add W flag to builds so that warnings become errors.
-    sphinx-build -T -b html -d {envtmpdir}/doctrees . {envtmpdir}/html
-    sphinx-build -T -b linkcheck -d {envtmpdir}/doctrees . {envtmpdir}/linkcheck
-
-
-[doc8]
-ignore =
-    D001,
-    D002,
-    D004,
-max-line-length = 89
-per-file-ignores =
-    docs/source/credits.rst:D001
-
-
-[flake8]
-max-line-length = 88
-ignore =
-    D  ; ignores docstring style errors, enable if you are nit-picky
-    E203  ; ignores whitespace around : which is enforced by Black
-    W503  ; ignores linebreak before binary operator which is enforced by Black
-    RST304  ; ignores check for valid rst roles because it is too aggressive
-    T001  ; ignore print statements
-    RST301  ; ignores unexpected indentations in docstrings because it was not compatible with google style docstrings
-    RST203  ;  gave false positives
-    RST202  ;  gave false positves
-    RST201  ;  gave false positives
-    W605  ; ignores regex relevant escape sequences
-per-file-ignores =
-    docs/source/credits.rst:D001
-    docs/source/conf.py:E501
-    src/estimagic/parameters/kernel_transformations.py:N806
-    src/estimagic/optimization/pounders.py:N803, N806
-    src/estimagic/optimization/pounders_auxiliary.py:N803, N806
-    tests/optimization/test_pounders_unit.py: N806
-warn-symbols =
-    pytest.mark.wip = Remove 'wip' mark for tests.
-
-[pytest]
-addopts = --doctest-modules
-filterwarnings =
-    ignore: Using or importing the ABCs from 'collections'
-    ignore: the imp module is deprecated
-    ignore: indexing past lexsort depth may impact performance.
-    ignore: Method .ptp is deprecated and will be removed in a future version. Use numpy.ptp instead.
-    ignore: In a future version of pandas all arguments of concat except for the argument 'objs' will be keyword-only
-    ignore: Only a subset of the cartis_roberts
-markers =
-    wip: Tests that are work-in-progress.
-    slow: Tests that take a long time to run and are skipped in continuous integration.
-norecursedirs =
-    docs
-    .tox
-=======
 [tox]
 envlist = pytest, sphinx
 skipsdist = True
@@ -202,5 +99,4 @@
     slow: Tests that take a long time to run and are skipped in continuous integration.
 norecursedirs =
     docs
-    .tox
->>>>>>> a307c249
+    .tox