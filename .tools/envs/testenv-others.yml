--- conflicted
+++ resolved
@@ -26,11 +26,8 @@
   - jinja2  # dev, tests
   - annotated-types  # dev, tests
   - iminuit  # dev, tests
-<<<<<<< HEAD
+  - cma  # dev, tests
   - pygad  # dev, tests
-=======
-  - cma  # dev, tests
->>>>>>> 3bf4f051
   - pip:  # dev, tests, docs
       - bayesian-optimization>=2.0.4  # dev, tests
       - DFO-LS>=1.5.3  # dev, tests
