--- conflicted
+++ resolved
@@ -21,11 +21,7 @@
   - scipy>=1.2.1  # run, tests
   - sqlalchemy  # run, tests
   - seaborn  # dev, tests
-<<<<<<< HEAD
-  - mypy=1.11  # dev, tests
-=======
-  - mypy>=1.13  # dev, tests
->>>>>>> 0204b480
+  - mypy=1.13  # dev, tests
   - pyyaml  # dev, tests
   - jinja2  # dev, tests
   - annotated-types  # dev, tests
