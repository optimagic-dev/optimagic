--- conflicted
+++ resolved
@@ -38,11 +38,8 @@
   - dill
   - pytask>=0.0.11
   - nlopt
-<<<<<<< HEAD
   - regex
-=======
   - sphinx-panels
->>>>>>> 770c9bdc
 
   - pip:
     - black
