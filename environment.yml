--- conflicted
+++ resolved
@@ -27,11 +27,8 @@
   - fuzzywuzzy
   - mpi
   - petsc4py>=3.11
-<<<<<<< HEAD
   - sqlalchemy>=1.3
-=======
   - bump2version
->>>>>>> 55c2d990
   - pip:
     - pre-commit
     - pytest
