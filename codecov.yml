---
codecov:
  notify:
    require_ci_to_pass: true

coverage:
  precision: 2
  round: down
  range: 50...100
  status:
    patch:
      default:
        target: 70%
    project:
      default:
        target: 90%

ignore:
<<<<<<< HEAD
  - ".tox/**/*"
  - "release.py"
  - "setup.py"
  - "estimagic/tests/**/*"
  - "src/estimagic/optimization/subsolvers/bntr_fast.py"
  - "src/estimagic/optimization/subsolvers/_trsbox_fast.py"
  - "src/estimagic/optimization/subsolvers/_conjugate_gradient_fast.py"
  - "src/estimagic/optimization/subsolvers/_steihaug_toint_fast.py"
  - "src/estimagic/optimization/subsolvers/gqtpar_fast.py"
  - "src/estimagic/optimization/tranquilo/clustering.py"
=======
  - .tox/**/*
  - release.py
  - setup.py
  - estimagic/tests/**/*
  - src/estimagic/optimization/subsolvers/bntr_fast.py
  - src/estimagic/optimization/subsolvers/_trsbox_fast.py
  - src/estimagic/optimization/subsolvers/_conjugate_gradient_fast.py
  - src/estimagic/optimization/subsolvers/_steihaug_toint_fast.py
  - src/estimagic/optimization/subsolvers/gqtpar_fast.py
>>>>>>> 904636e2
<|MERGE_RESOLUTION|>--- conflicted
+++ resolved
@@ -16,18 +16,6 @@
         target: 90%
 
 ignore:
-<<<<<<< HEAD
-  - ".tox/**/*"
-  - "release.py"
-  - "setup.py"
-  - "estimagic/tests/**/*"
-  - "src/estimagic/optimization/subsolvers/bntr_fast.py"
-  - "src/estimagic/optimization/subsolvers/_trsbox_fast.py"
-  - "src/estimagic/optimization/subsolvers/_conjugate_gradient_fast.py"
-  - "src/estimagic/optimization/subsolvers/_steihaug_toint_fast.py"
-  - "src/estimagic/optimization/subsolvers/gqtpar_fast.py"
-  - "src/estimagic/optimization/tranquilo/clustering.py"
-=======
   - .tox/**/*
   - release.py
   - setup.py
@@ -37,4 +25,4 @@
   - src/estimagic/optimization/subsolvers/_conjugate_gradient_fast.py
   - src/estimagic/optimization/subsolvers/_steihaug_toint_fast.py
   - src/estimagic/optimization/subsolvers/gqtpar_fast.py
->>>>>>> 904636e2
+  - src/estimagic/optimization/tranquilo/clustering.py