--- conflicted
+++ resolved
@@ -9,11 +9,7 @@
   status:
     patch:
       default:
-<<<<<<< HEAD
-        target: 79%
-=======
         target: 70%
->>>>>>> 9a2f3d6d
     project:
       default:
         target: 90%
