# ======================================================================================
# Project metadata
# ======================================================================================
[project]
name = "optimagic"
description = "Tools to solve difficult numerical optimization problems."
requires-python = ">=3.10"
dependencies = [
    "cloudpickle",
    "joblib",
    "numpy",
    "pandas",
    "plotly",
    "pybaum>=0.1.2",
    "scipy>=1.2.1",
    "sqlalchemy>=1.3",
    "annotated-types",
    "typing-extensions",
]
dynamic = ["version"]
keywords = [
    "nonlinear optimization",
    "optimization",
    "derivative free optimization",
    "global optimization",
    "parallel optimization",
    "statistics",
    "estimation",
    "extremum estimation",
    "inference",
    "numerical differentiation",
    "finite differences",
    "method of simulated moments",
    "maximum likelihood",
]
classifiers = [
    "Development Status :: 5 - Production/Stable",
    "Intended Audience :: Science/Research",
    "License :: OSI Approved :: MIT License",
    "Operating System :: MacOS :: MacOS X",
    "Operating System :: Microsoft :: Windows",
    "Operating System :: POSIX",
    "Programming Language :: Python :: 3.10",
    "Programming Language :: Python :: 3.11",
    "Programming Language :: Python :: 3.12",
    "Programming Language :: Python :: 3.13",
    "Topic :: Scientific/Engineering",
]
authors = [
    { name = "Janos Gabler", email = "janos.gabler@gmail.com" },
]
maintainers = [
    { name = "Janos Gabler", email = "janos.gabler@gmail.com" },
    { name = "Tim Mensinger", email = "mensingertim@gmail.com" },
]

[project.readme]
file = "README.md"
content-type = "text/markdown"

[project.license]
text = "MIT"

[project.urls]
Repository = "https://github.com/optimagic-dev/optimagic"
Github = "https://github.com/optimagic-dev/optimagic"
Tracker = "https://github.com/optimagic-dev/optimagic/issues"


# ======================================================================================
# Build system configuration
# ======================================================================================
[build-system]
requires = ["hatchling", "hatch_vcs"]
build-backend = "hatchling.build"

[tool.hatch.build.hooks.vcs]
version-file = "src/optimagic/_version.py"

[tool.hatch.build.targets.sdist]
exclude = ["tests"]
only-packages = true

[tool.hatch.build.targets.wheel]
only-include = ["src"]
sources = ["src"]

[tool.hatch.version]
source = "vcs"

[tool.hatch.metadata]
allow-direct-references = true


# ======================================================================================
# Ruff configuration
# ======================================================================================
[tool.ruff]
target-version = "py310"
fix = true

[tool.ruff.lint]
select = [
  # isort
  "I",
  # pyflakes
  "F",
  # pycodestyle
  "E",
  "W",
  # flake8-2020
  "YTT",
  # flake8-bugbear
  "B",
  # flake8-quotes
  "Q",
  # pylint
  "PLE", "PLR", "PLW",
  # misc lints
  "PIE",
  # tidy imports
  "TID",
  # implicit string concatenation
  "ISC",
]

extend-ignore = [

  # allow module import not at top of file, important for notebooks
  "E402",
  # do not assign a lambda expression, use a def
  "E731",
  # Too many arguments to function call
  "PLR0913",
  # Too many returns
  "PLR0911",
  # Too many branches
  "PLR0912",
  # Too many statements
  "PLR0915",
  # Magic number
  "PLR2004",
  # Consider `elif` instead of `else` then `if` to remove indentation level
  "PLR5501",
  # For calls to warnings.warn(): No explicit `stacklevel` keyword argument found
  "B028",
  # Incompatible with formatting
  "ISC001",
]

[tool.ruff.lint.per-file-ignores]
"docs/source/conf.py" = ["E501", "ERA001", "DTZ005"]
"src/optimagic/parameters/kernel_transformations.py" = ["ARG001", "N806"]
"docs/source/*" = ["B018"]
"src/optimagic/algorithms.py" = ["E501"]

[tool.ruff.lint.pydocstyle]
convention = "google"


# ======================================================================================
# Pytest configuration
# ======================================================================================
[tool.pytest.ini_options]
filterwarnings = [
    "ignore:Using or importing the ABCs from 'collections'",
    "ignore:the imp module is deprecated",
    "ignore:Method .ptp is deprecated and will be removed in a future version. Use numpy.ptp instead.",
    "ignore:In a future version of pandas all arguments of concat except for the argument 'objs' will be keyword-only",
    "ignore:Please use `MemoizeJac` from the `scipy.optimize` namespace",
    "ignore:`scipy.optimize.optimize.MemoizeJac` is deprecated",
    "ignore:Some algorithms did not converge. Their walltime has been set to a very high value instead of infinity because Timedeltas do notsupport infinite values",
    "ignore:In a future version, the Index constructor will not infer numeric dtypes when passed object-dtype sequences",
    "ignore:distutils Version classes are deprecated. Use packaging.version instead",
    "ignore:Standard matrix inversion failed due to LinAlgError",
    "ignore:delta_grad == 0.0",
    "ignore:Widget._active_widgets is deprecated",
    "ignore:Widget._widget_types is deprecated",
    "ignore:Widget.widget_types is deprecated",
    "ignore:Widget.widgets is deprecated",
    "ignore:Parallelization together with",
    "ignore:Conversion of an array with ndim > 0 to a scalar is deprecated",
    "ignore:The following exception was caught when evaluating",
    "ignore:The following exception was caught when calculating",
    "ignore:Usage of the parameter log_options",
]
addopts = ["--doctest-modules", "--pdbcls=pdbp:Pdb"]
markers = [
    "wip: Tests that are work-in-progress.",
    "slow: Tests that take a long time to run and are skipped in continuous integration.",
    "jax: Tests that require jax to be installed and are skipped on non-Linux systems.",
]
norecursedirs = ["docs", ".tools"]


# ======================================================================================
# Misc configuration
# ======================================================================================
[tool.yamlfix]
line_length = 88
sequence_style = "block_style"
none_representation = "null"


# ======================================================================================
# Mypy configuration
# ======================================================================================
[tool.mypy]
files = ["src", "tests", ".tools"]
check_untyped_defs = true
disallow_any_generics = true
disallow_untyped_defs = true
disallow_incomplete_defs = true
no_implicit_optional = true
warn_redundant_casts = true
warn_unused_ignores = true

[[tool.mypy.overrides]]
module = [
    "optimagic.benchmarking",
    "optimagic.benchmarking.benchmark_reports",
    "optimagic.benchmarking.cartis_roberts",
    "optimagic.benchmarking.get_benchmark_problems",
    "optimagic.benchmarking.more_wild",
    "optimagic.benchmarking.noise_distributions",
    "optimagic.benchmarking.process_benchmark_results",
    "optimagic.benchmarking.run_benchmark",

    "optimagic.differentiation",
    "optimagic.differentiation.derivatives",
    "optimagic.differentiation.finite_differences",
    "optimagic.differentiation.generate_steps",
    "optimagic.differentiation.richardson_extrapolation",

    "optimagic.examples",
    "optimagic.examples.numdiff_functions",

    "optimagic.optimization",
    "optimagic.optimization.algo_options",
    "optimagic.optimization.convergence_report",
    "optimagic.optimization.optimization_logging",
    "optimagic.optimization.optimize_result",
    "optimagic.optimization.optimize",
    "optimagic.optimization.multistart",
    "optimagic.optimization.scipy_aliases",
    "optimagic.optimization.create_optimization_problem",

    "optimagic.optimizers._pounders",
    "optimagic.optimizers._pounders.pounders_auxiliary",
    "optimagic.optimizers._pounders.pounders_history",
    "optimagic.optimizers._pounders._conjugate_gradient",
    "optimagic.optimizers._pounders._steihaug_toint",
    "optimagic.optimizers._pounders._trsbox",
    "optimagic.optimizers._pounders.bntr",
    "optimagic.optimizers._pounders.gqtpar",
    "optimagic.optimizers._pounders.linear_subsolvers",

    "optimagic.optimizers",
    "optimagic.optimizers.tranquilo",
    "optimagic.optimizers.pygmo_optimizers",
    "optimagic.optimizers.scipy_optimizers",
    "optimagic.optimizers.nag_optimizers",
    "optimagic.optimizers.neldermead",
    "optimagic.optimizers.nlopt_optimizers",
    "optimagic.optimizers.ipopt",
    "optimagic.optimizers.fides",
    "optimagic.optimizers.pounders",
    "optimagic.optimizers.tao_optimizers",


    "optimagic.parameters",
    "optimagic.parameters.block_trees",
    "optimagic.parameters.check_constraints",
    "optimagic.parameters.consolidate_constraints",
    "optimagic.parameters.constraint_tools",
    "optimagic.parameters.conversion",
    "optimagic.parameters.kernel_transformations",
    "optimagic.parameters.nonlinear_constraints",
    "optimagic.parameters.process_constraints",
    "optimagic.parameters.process_selectors",
    "optimagic.parameters.space_conversion",
    "optimagic.parameters.tree_conversion",
    "optimagic.parameters.tree_registry",


    "optimagic.shared",
    "optimagic.shared.check_option_dicts",
    "optimagic.shared.compat",
    "optimagic.shared.process_user_function",

    "optimagic.visualization",
    "optimagic.visualization.convergence_plot",
    "optimagic.visualization.deviation_plot",
    "optimagic.visualization.history_plots",
    "optimagic.visualization.plotting_utilities",
    "optimagic.visualization.profile_plot",
    "optimagic.visualization.slice_plot",

    "optimagic",
    "optimagic.decorators",
    "optimagic.exceptions",
    "optimagic.utilities",
    "optimagic.deprecations",

    "estimagic",
    "estimagic.examples",
    "estimagic.examples.logit",
    "estimagic.estimate_ml",
    "estimagic.estimate_msm",
    "estimagic.estimation_summaries",
    "estimagic.msm_weighting",
    "estimagic.bootstrap_ci",
    "estimagic.bootstrap_helpers",
    "estimagic.bootstrap_outcomes",
    "estimagic.bootstrap_samples",
    "estimagic.bootstrap",
    "estimagic.ml_covs",
    "estimagic.msm_covs",
    "estimagic.shared_covs",
    "estimagic.msm_sensitivity",
    "estimagic.estimation_table",
    "estimagic.lollipop_plot",

]
check_untyped_defs = false
disallow_any_generics = false
disallow_untyped_defs = false


[[tool.mypy.overrides]]
module = "tests.*"
disallow_untyped_defs = false
ignore_errors = true

[[tool.mypy.overrides]]
module = [
    "pybaum",
    "scipy",
    "scipy.linalg",
    "scipy.linalg.lapack",
    "scipy.stats",
    "scipy.optimize",
    "scipy.ndimage",
    "scipy.optimize._trustregion_exact",
    "plotly",
    "plotly.graph_objects",
    "plotly.express",
    "plotly.subplots",
    "cyipopt",
    "nlopt",
    "bokeh",
    "bokeh.layouts",
    "bokeh.models",
    "bokeh.plotting",
    "bokeh.application",
    "bokeh.application.handlers",
    "bokeh.application.handlers.function",
    "bokeh.server",
    "bokeh.server.server",
    "bokeh.command",
    "bokeh.command.util",
    "fides",
    "petsc4py",
    "petsc4py.PETSc",
    "tranquilo",
    "tranquilo.tranquilo",
    "tranquilo.options",
    "tranquilo.process_arguments",
    "dfols",
    "pybobyqa",
    "pygmo",
    "jax",
    "joblib",
    "cloudpickle",
    "numba",
    "pathos",
    "pathos.pools",
    "optimagic._version",
    "annotated_types",
    "pdbp",
    "iminuit",
    "nevergrad",
<<<<<<< HEAD
    "pygad",
=======
    "yaml",
>>>>>>> 3bf4f051
  ]
ignore_missing_imports = true<|MERGE_RESOLUTION|>--- conflicted
+++ resolved
@@ -380,10 +380,7 @@
     "pdbp",
     "iminuit",
     "nevergrad",
-<<<<<<< HEAD
     "pygad",
-=======
     "yaml",
->>>>>>> 3bf4f051
   ]
 ignore_missing_imports = true