# ======================================================================================
# Project metadata
# ======================================================================================
[project]
name = "optimagic"
description = "Tools to solve difficult numerical optimization problems."
requires-python = ">=3.10"
dependencies = [
    "cloudpickle",
    "joblib",
    "numpy",
    "pandas",
    "plotly<6.0.0",
    "pybaum>=0.1.2",
    "scipy>=1.2.1",
    "sqlalchemy>=1.3",
    "annotated-types",
    "typing-extensions",
<<<<<<< HEAD
    "nevergrad",
=======
    "iminuit",
>>>>>>> 4a9ddccc
]
dynamic = ["version"]
keywords = [
    "nonlinear optimization",
    "optimization",
    "derivative free optimization",
    "global optimization",
    "parallel optimization",
    "statistics",
    "estimation",
    "extremum estimation",
    "inference",
    "numerical differentiation",
    "finite differences",
    "method of simulated moments",
    "maximum likelihood",
]
classifiers = [
    "Development Status :: 5 - Production/Stable",
    "Intended Audience :: Science/Research",
    "License :: OSI Approved :: MIT License",
    "Operating System :: MacOS :: MacOS X",
    "Operating System :: Microsoft :: Windows",
    "Operating System :: POSIX",
    "Programming Language :: Python :: 3.10",
    "Programming Language :: Python :: 3.11",
    "Programming Language :: Python :: 3.12",
    "Programming Language :: Python :: 3.13",
    "Topic :: Scientific/Engineering",
]
authors = [
    { name = "Janos Gabler", email = "janos.gabler@gmail.com" },
]
maintainers = [
    { name = "Janos Gabler", email = "janos.gabler@gmail.com" },
    { name = "Tim Mensinger", email = "mensingertim@gmail.com" },
]

[project.readme]
file = "README.md"
content-type = "text/markdown"

[project.license]
text = "MIT"

[project.urls]
Repository = "https://github.com/optimagic-dev/optimagic"
Github = "https://github.com/optimagic-dev/optimagic"
Tracker = "https://github.com/optimagic-dev/optimagic/issues"


# ======================================================================================
# Build system configuration
# ======================================================================================
[build-system]
requires = ["hatchling", "hatch_vcs"]
build-backend = "hatchling.build"

[tool.hatch.build.hooks.vcs]
version-file = "src/optimagic/_version.py"

[tool.hatch.build.targets.sdist]
exclude = ["tests"]
only-packages = true

[tool.hatch.build.targets.wheel]
only-include = ["src"]
sources = ["src"]

[tool.hatch.version]
source = "vcs"

[tool.hatch.metadata]
allow-direct-references = true


# ======================================================================================
# Ruff configuration
# ======================================================================================
[tool.ruff]
target-version = "py310"
fix = true

[tool.ruff.lint]
select = [
  # isort
  "I",
  # pyflakes
  "F",
  # pycodestyle
  "E",
  "W",
  # flake8-2020
  "YTT",
  # flake8-bugbear
  "B",
  # flake8-quotes
  "Q",
  # pylint
  "PLE", "PLR", "PLW",
  # misc lints
  "PIE",
  # tidy imports
  "TID",
  # implicit string concatenation
  "ISC",
]

extend-ignore = [

  # allow module import not at top of file, important for notebooks
  "E402",
  # do not assign a lambda expression, use a def
  "E731",
  # Too many arguments to function call
  "PLR0913",
  # Too many returns
  "PLR0911",
  # Too many branches
  "PLR0912",
  # Too many statements
  "PLR0915",
  # Magic number
  "PLR2004",
  # Consider `elif` instead of `else` then `if` to remove indentation level
  "PLR5501",
  # For calls to warnings.warn(): No explicit `stacklevel` keyword argument found
  "B028",
  # Incompatible with formatting
  "ISC001",
]

[tool.ruff.lint.per-file-ignores]
"docs/source/conf.py" = ["E501", "ERA001", "DTZ005"]
"src/optimagic/parameters/kernel_transformations.py" = ["ARG001", "N806"]
"docs/source/*" = ["B018"]
"src/optimagic/algorithms.py" = ["E501"]

[tool.ruff.lint.pydocstyle]
convention = "google"


# ======================================================================================
# Pytest configuration
# ======================================================================================
[tool.pytest.ini_options]
filterwarnings = [
    "ignore:Using or importing the ABCs from 'collections'",
    "ignore:the imp module is deprecated",
    "ignore:Method .ptp is deprecated and will be removed in a future version. Use numpy.ptp instead.",
    "ignore:In a future version of pandas all arguments of concat except for the argument 'objs' will be keyword-only",
    "ignore:Please use `MemoizeJac` from the `scipy.optimize` namespace",
    "ignore:`scipy.optimize.optimize.MemoizeJac` is deprecated",
    "ignore:Some algorithms did not converge. Their walltime has been set to a very high value instead of infinity because Timedeltas do notsupport infinite values",
    "ignore:In a future version, the Index constructor will not infer numeric dtypes when passed object-dtype sequences",
    "ignore:distutils Version classes are deprecated. Use packaging.version instead",
    "ignore:Standard matrix inversion failed due to LinAlgError",
    "ignore:delta_grad == 0.0",
    "ignore:Widget._active_widgets is deprecated",
    "ignore:Widget._widget_types is deprecated",
    "ignore:Widget.widget_types is deprecated",
    "ignore:Widget.widgets is deprecated",
    "ignore:Parallelization together with",
    "ignore:Conversion of an array with ndim > 0 to a scalar is deprecated",
    "ignore:The following exception was caught when evaluating",
    "ignore:The following exception was caught when calculating",
    "ignore:Usage of the parameter log_options",
]
addopts = ["--doctest-modules", "--pdbcls=pdbp:Pdb"]
markers = [
    "wip: Tests that are work-in-progress.",
    "slow: Tests that take a long time to run and are skipped in continuous integration.",
    "jax: Tests that require jax to be installed and are skipped on non-Linux systems.",
]
norecursedirs = ["docs", ".tools"]


# ======================================================================================
# Misc configuration
# ======================================================================================
[tool.yamlfix]
line_length = 88
sequence_style = "block_style"
none_representation = "null"


# ======================================================================================
# Mypy configuration
# ======================================================================================
[tool.mypy]
files = ["src", "tests", ".tools"]
check_untyped_defs = true
disallow_any_generics = true
disallow_untyped_defs = true
disallow_incomplete_defs = true
no_implicit_optional = true
warn_redundant_casts = true
warn_unused_ignores = true

[[tool.mypy.overrides]]
module = [
    "optimagic.benchmarking",
    "optimagic.benchmarking.benchmark_reports",
    "optimagic.benchmarking.cartis_roberts",
    "optimagic.benchmarking.get_benchmark_problems",
    "optimagic.benchmarking.more_wild",
    "optimagic.benchmarking.noise_distributions",
    "optimagic.benchmarking.process_benchmark_results",
    "optimagic.benchmarking.run_benchmark",

    "optimagic.differentiation",
    "optimagic.differentiation.derivatives",
    "optimagic.differentiation.finite_differences",
    "optimagic.differentiation.generate_steps",
    "optimagic.differentiation.richardson_extrapolation",

    "optimagic.examples",
    "optimagic.examples.numdiff_functions",

    "optimagic.optimization",
    "optimagic.optimization.algo_options",
    "optimagic.optimization.convergence_report",
    "optimagic.optimization.optimization_logging",
    "optimagic.optimization.optimize_result",
    "optimagic.optimization.optimize",
    "optimagic.optimization.multistart",
    "optimagic.optimization.scipy_aliases",
    "optimagic.optimization.create_optimization_problem",

    "optimagic.optimizers._pounders",
    "optimagic.optimizers._pounders.pounders_auxiliary",
    "optimagic.optimizers._pounders.pounders_history",
    "optimagic.optimizers._pounders._conjugate_gradient",
    "optimagic.optimizers._pounders._steihaug_toint",
    "optimagic.optimizers._pounders._trsbox",
    "optimagic.optimizers._pounders.bntr",
    "optimagic.optimizers._pounders.gqtpar",
    "optimagic.optimizers._pounders.linear_subsolvers",

    "optimagic.optimizers",
    "optimagic.optimizers.tranquilo",
    "optimagic.optimizers.pygmo_optimizers",
    "optimagic.optimizers.scipy_optimizers",
    "optimagic.optimizers.nag_optimizers",
    "optimagic.optimizers.neldermead",
    "optimagic.optimizers.nlopt_optimizers",
    "optimagic.optimizers.ipopt",
    "optimagic.optimizers.fides",
    "optimagic.optimizers.pounders",
    "optimagic.optimizers.tao_optimizers",


    "optimagic.parameters",
    "optimagic.parameters.block_trees",
    "optimagic.parameters.check_constraints",
    "optimagic.parameters.consolidate_constraints",
    "optimagic.parameters.constraint_tools",
    "optimagic.parameters.conversion",
    "optimagic.parameters.kernel_transformations",
    "optimagic.parameters.nonlinear_constraints",
    "optimagic.parameters.process_constraints",
    "optimagic.parameters.process_selectors",
    "optimagic.parameters.space_conversion",
    "optimagic.parameters.tree_conversion",
    "optimagic.parameters.tree_registry",


    "optimagic.shared",
    "optimagic.shared.check_option_dicts",
    "optimagic.shared.compat",
    "optimagic.shared.process_user_function",

    "optimagic.visualization",
    "optimagic.visualization.convergence_plot",
    "optimagic.visualization.deviation_plot",
    "optimagic.visualization.history_plots",
    "optimagic.visualization.plotting_utilities",
    "optimagic.visualization.profile_plot",
    "optimagic.visualization.slice_plot",

    "optimagic",
    "optimagic.decorators",
    "optimagic.exceptions",
    "optimagic.utilities",
    "optimagic.deprecations",

    "estimagic",
    "estimagic.examples",
    "estimagic.examples.logit",
    "estimagic.estimate_ml",
    "estimagic.estimate_msm",
    "estimagic.estimation_summaries",
    "estimagic.msm_weighting",
    "estimagic.bootstrap_ci",
    "estimagic.bootstrap_helpers",
    "estimagic.bootstrap_outcomes",
    "estimagic.bootstrap_samples",
    "estimagic.bootstrap",
    "estimagic.ml_covs",
    "estimagic.msm_covs",
    "estimagic.shared_covs",
    "estimagic.msm_sensitivity",
    "estimagic.estimation_table",
    "estimagic.lollipop_plot",

]
check_untyped_defs = false
disallow_any_generics = false
disallow_untyped_defs = false


[[tool.mypy.overrides]]
module = "tests.*"
disallow_untyped_defs = false
ignore_errors = true

[[tool.mypy.overrides]]
module = [
    "pybaum",
    "scipy",
    "scipy.linalg",
    "scipy.linalg.lapack",
    "scipy.stats",
    "scipy.optimize",
    "scipy.ndimage",
    "scipy.optimize._trustregion_exact",
    "plotly",
    "plotly.graph_objects",
    "plotly.express",
    "plotly.subplots",
    "cyipopt",
    "nlopt",
    "bokeh",
    "nevergrad",
    "bokeh.layouts",
    "bokeh.models",
    "bokeh.plotting",
    "bokeh.application",
    "bokeh.application.handlers",
    "bokeh.application.handlers.function",
    "bokeh.server",
    "bokeh.server.server",
    "bokeh.command",
    "bokeh.command.util",
    "fides",
    "petsc4py",
    "petsc4py.PETSc",
    "tranquilo",
    "tranquilo.tranquilo",
    "tranquilo.options",
    "tranquilo.process_arguments",
    "dfols",
    "pybobyqa",
    "pygmo",
    "jax",
    "joblib",
    "cloudpickle",
    "numba",
    "pathos",
    "pathos.pools",
    "optimagic._version",
    "annotated_types",
    "pdbp",
    "iminuit",
  ]
ignore_missing_imports = true<|MERGE_RESOLUTION|>--- conflicted
+++ resolved
@@ -16,11 +16,7 @@
     "sqlalchemy>=1.3",
     "annotated-types",
     "typing-extensions",
-<<<<<<< HEAD
-    "nevergrad",
-=======
     "iminuit",
->>>>>>> 4a9ddccc
 ]
 dynamic = ["version"]
 keywords = [
