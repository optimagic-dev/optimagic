--- conflicted
+++ resolved
@@ -31,20 +31,17 @@
     traceback_report,
     utilities,
 )
-<<<<<<< HEAD
 from optimagic.deprecations import (
     convert_dict_to_function_value,
     infer_problem_type_from_dict_output,
     is_dict_output,
 )
+from optimagic.differentiation.derivatives import NumdiffResult
 from optimagic.optimization.fun_value import (
     LeastSquaresFunctionValue,
     LikelihoodFunctionValue,
     ScalarFunctionValue,
 )
-=======
-from optimagic.differentiation.derivatives import NumdiffResult
->>>>>>> b16444bb
 from optimagic.parameters.bounds import Bounds
 from optimagic.typing import AggregationLevel
 
