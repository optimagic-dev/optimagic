"""Test that our deprecations work.

This also serves as an internal overview of deprecated functions.

"""

import warnings

import estimagic as em
import numpy as np
import optimagic as om
import pytest
from estimagic import (
    OptimizeLogReader,
    OptimizeResult,
    check_constraints,
    convergence_plot,
    convergence_report,
    count_free_params,
    criterion_plot,
    first_derivative,
    get_benchmark_problems,
    maximize,
    minimize,
    params_plot,
    profile_plot,
    rank_report,
    run_benchmark,
    second_derivative,
    slice_plot,
    traceback_report,
    utilities,
)
from numpy.testing import assert_almost_equal as aaae
from optimagic.deprecations import (
    convert_dict_to_function_value,
    handle_log_options_throw_deprecated_warning,
    infer_problem_type_from_dict_output,
    is_dict_output,
    pre_process_constraints,
)
from optimagic.differentiation.derivatives import NumdiffResult
<<<<<<< HEAD
from optimagic.logging.logger import SQLiteLogger
=======
from optimagic.exceptions import InvalidConstraintError
>>>>>>> 354155d3
from optimagic.optimization.fun_value import (
    LeastSquaresFunctionValue,
    LikelihoodFunctionValue,
    ScalarFunctionValue,
)
from optimagic.parameters.bounds import Bounds
from optimagic.typing import AggregationLevel

# ======================================================================================
# Deprecated in 0.5.0, remove in 0.6.0
# ======================================================================================


def test_estimagic_minimize_is_deprecated():
    with pytest.warns(FutureWarning, match="estimagic.minimize has been deprecated"):
        minimize(lambda x: x @ x, np.arange(3), algorithm="scipy_lbfgsb")


def test_estimagic_maximize_is_deprecated():
    with pytest.warns(FutureWarning, match="estimagic.maximize has been deprecated"):
        maximize(lambda x: -x @ x, np.arange(3), algorithm="scipy_lbfgsb")


def test_estimagic_first_derivative_is_deprecated():
    msg = "estimagic.first_derivative has been deprecated"
    with pytest.warns(FutureWarning, match=msg):
        first_derivative(lambda x: x @ x, np.arange(3))


def test_estimagic_second_derivative_is_deprecated():
    msg = "estimagic.second_derivative has been deprecated"
    with pytest.warns(FutureWarning, match=msg):
        second_derivative(lambda x: x @ x, np.arange(3))


def test_estimagic_benchmarking_functions_are_deprecated():
    msg = "estimagic.get_benchmark_problems has been deprecated"
    with pytest.warns(FutureWarning, match=msg):
        problems = get_benchmark_problems("example")

    msg = "estimagic.run_benchmark has been deprecated"
    with pytest.warns(FutureWarning, match=msg):
        results = run_benchmark(
            problems, optimize_options={"test": {"algorithm": "scipy_lbfgsb"}}
        )

    msg = "estimagic.convergence_report has been deprecated"
    with pytest.warns(FutureWarning, match=msg):
        convergence_report(problems, results)

    msg = "estimagic.rank_report has been deprecated"
    with pytest.warns(FutureWarning, match=msg):
        rank_report(problems, results)

    msg = "estimagic.traceback_report has been deprecated"
    with pytest.warns(FutureWarning, match=msg):
        traceback_report(problems, results)

    msg = "estimagic.profile_plot has been deprecated"
    with pytest.warns(FutureWarning, match=msg):
        profile_plot(problems, results)

    msg = "estimagic.convergence_plot has been deprecated"
    with pytest.warns(FutureWarning, match=msg):
        convergence_plot(problems, results)


def test_estimagic_slice_plot_is_deprecated():
    msg = "estimagic.slice_plot has been deprecated"
    with pytest.warns(FutureWarning, match=msg):
        slice_plot(
            func=lambda x: x @ x,
            params=np.arange(3),
            bounds=Bounds(lower=np.zeros(3), upper=np.ones(3) * 5),
        )


def test_estimagic_check_constraints_is_deprecated():
    msg = "estimagic.check_constraints has been deprecated"
    with pytest.warns(FutureWarning, match=msg):
        check_constraints(
            params=np.arange(3),
            constraints=om.FixedConstraint(lambda x: x[0]),
        )


def test_estimagic_count_free_params_is_deprecated():
    msg = "estimagic.count_free_params has been deprecated"
    with pytest.warns(FutureWarning, match=msg):
        count_free_params(
            params=np.arange(3),
            constraints=om.FixedConstraint(lambda x: x[0]),
        )


@pytest.fixture()
def example_db(tmp_path):
    path = tmp_path / "test.db"

    def _crit(params):
        x = np.array(list(params.values()))
        return x @ x

    om.minimize(
        fun=_crit,
        params={"a": 1, "b": 2, "c": 3},
        algorithm="scipy_lbfgsb",
        logging=path,
    )
    return path


def test_estimagic_log_reader_is_deprecated(example_db):
    msg = "OptimizeLogReader is deprecated and will be removed in a future "
    "version. Please use optimagic.logging.SQLiteLogger instead."
    with pytest.warns(FutureWarning, match=msg):
        OptimizeLogReader(example_db)


def test_estimagic_optimize_result_is_deprecated():
    res = om.minimize(lambda x: x @ x, np.arange(3), algorithm="scipy_lbfgsb")

    msg = "estimagic.OptimizeResult has been deprecated"
    with pytest.warns(FutureWarning, match=msg):
        OptimizeResult(
            params=res.params,
            fun=res.fun,
            start_fun=res.start_fun,
            start_params=res.start_params,
            algorithm=res.algorithm,
            direction=res.direction,
            n_free=res.n_free,
        )


def test_estimagic_chol_params_to_lower_triangular_matrix_is_deprecated():
    msg = "estimagic.utilities.chol_params_to_lower_triangular_matrix has been deprecat"
    with pytest.warns(FutureWarning, match=msg):
        utilities.chol_params_to_lower_triangular_matrix(np.arange(6))


def test_estimagic_cov_params_to_matrix_is_deprecated():
    msg = "estimagic.utilities.cov_params_to_matrix has been deprecated"
    with pytest.warns(FutureWarning, match=msg):
        utilities.cov_params_to_matrix(np.arange(6))


def test_estimagic_cov_matrix_to_params_is_deprecated():
    msg = "estimagic.utilities.cov_matrix_to_params has been deprecated"
    with pytest.warns(FutureWarning, match=msg):
        utilities.cov_matrix_to_params(np.eye(3))


def test_estimagic_sdcorr_params_to_sds_and_corr_is_deprecated():
    msg = "estimagic.utilities.sdcorr_params_to_sds_and_corr has been deprecated"
    with pytest.warns(FutureWarning, match=msg):
        utilities.sdcorr_params_to_sds_and_corr(np.arange(6))


def test_estimagic_sds_and_corr_to_cov_is_deprecated():
    msg = "estimagic.utilities.sds_and_corr_to_cov has been deprecated"
    with pytest.warns(FutureWarning, match=msg):
        utilities.sds_and_corr_to_cov(np.arange(3), np.eye(3))


def test_estimagic_cov_to_sds_and_corr_is_deprecated():
    msg = "estimagic.utilities.cov_to_sds_and_corr has been deprecated"
    with pytest.warns(FutureWarning, match=msg):
        utilities.cov_to_sds_and_corr(np.eye(3))


def test_estimagic_sdcorr_params_to_matrix_is_deprecated():
    msg = "estimagic.utilities.sdcorr_params_to_matrix has been deprecated"
    with pytest.warns(FutureWarning, match=msg):
        utilities.sdcorr_params_to_matrix(np.arange(6))


def test_estimagic_cov_matrix_to_sdcorr_params_is_deprecated():
    msg = "estimagic.utilities.cov_matrix_to_sdcorr_params has been deprecated"
    with pytest.warns(FutureWarning, match=msg):
        utilities.cov_matrix_to_sdcorr_params(np.eye(3))


def test_estimagic_number_of_triangular_elements_to_dimension_is_deprecated():
    msg = "estimagic.utilities.number_of_triangular_elements_to_dimension has been"
    with pytest.warns(FutureWarning, match=msg):
        utilities.number_of_triangular_elements_to_dimension(6)


def test_estimagic_dimension_to_number_of_triangular_elements_is_deprecated():
    msg = "estimagic.utilities.dimension_to_number_of_triangular_elements has been"
    with pytest.warns(FutureWarning, match=msg):
        utilities.dimension_to_number_of_triangular_elements(3)


def test_estimagic_propose_alternatives_is_deprecated():
    msg = "estimagic.utilities.propose_alternatives has been deprecated"
    with pytest.warns(FutureWarning, match=msg):
        utilities.propose_alternatives("estimagic", list("abcdefg"))


def test_estimagic_robust_cholesky_is_deprecated():
    msg = "estimagic.utilities.robust_cholesky has been deprecated"
    with pytest.warns(FutureWarning, match=msg):
        utilities.robust_cholesky(np.eye(3))


def test_estimagic_robust_inverse_is_deprecated():
    msg = "estimagic.utilities.robust_inverse has been deprecated"
    with pytest.warns(FutureWarning, match=msg):
        utilities.robust_inverse(np.eye(3))


def test_estimagic_hash_array_is_deprecated():
    msg = "estimagic.utilities.hash_array has been deprecated"
    with pytest.warns(FutureWarning, match=msg):
        utilities.hash_array(np.arange(3))


def test_estimagic_calculate_trustregion_initial_radius_is_deprecated():
    msg = "estimagic.utilities.calculate_trustregion_initial_radius has been deprecated"
    with pytest.warns(FutureWarning, match=msg):
        utilities.calculate_trustregion_initial_radius(np.arange(3))


def test_estimagic_pickle_functions_are_deprecated(tmp_path):
    msg = "estimagic.utilities.to_pickle has been deprecated"
    with pytest.warns(FutureWarning, match=msg):
        utilities.to_pickle(np.arange(3), tmp_path / "test.pkl")

    msg = "estimagic.utilities.read_pickle has been deprecated"
    with pytest.warns(FutureWarning, match=msg):
        utilities.read_pickle(tmp_path / "test.pkl")


def test_estimagic_isscalar_is_deprecated():
    msg = "estimagic.utilities.isscalar has been deprecated"
    with pytest.warns(FutureWarning, match=msg):
        utilities.isscalar(1)


def test_estimagic_get_rng_is_deprecated():
    msg = "estimagic.utilities.get_rng has been deprecated"
    with pytest.warns(FutureWarning, match=msg):
        utilities.get_rng(42)


def test_estimagic_criterion_plot_is_deprecated():
    msg = "estimagic.criterion_plot has been deprecated"
    res = om.minimize(lambda x: x @ x, np.arange(3), algorithm="scipy_lbfgsb")
    with pytest.warns(FutureWarning, match=msg):
        criterion_plot(res)


def test_estimagic_params_plot_is_deprecated():
    msg = "estimagic.params_plot has been deprecated"
    res = om.minimize(lambda x: x @ x, np.arange(3), algorithm="scipy_lbfgsb")
    with pytest.warns(FutureWarning, match=msg):
        params_plot(res)


def test_criterion_is_depracated():
    msg = "the `criterion` argument has been renamed"
    with pytest.warns(FutureWarning, match=msg):
        om.minimize(
            criterion=lambda x: x @ x,
            params=np.arange(3),
            algorithm="scipy_lbfgsb",
        )


def test_criterion_kwargs_is_deprecated():
    msg = "the `criterion_kwargs` argument has been renamed"
    with pytest.warns(FutureWarning, match=msg):
        om.minimize(
            lambda x, a: x @ x,
            params=np.arange(3),
            algorithm="scipy_lbfgsb",
            criterion_kwargs={"a": 1},
        )


def test_derivative_is_deprecated():
    msg = "the `derivative` argument has been renamed"
    with pytest.warns(FutureWarning, match=msg):
        om.minimize(
            lambda x: x @ x,
            params=np.arange(3),
            algorithm="scipy_lbfgsb",
            derivative=lambda x: 2 * x,
        )


def test_derivative_kwargs_is_deprecated():
    msg = "the `derivative_kwargs` argument has been renamed"
    with pytest.warns(FutureWarning, match=msg):
        om.minimize(
            lambda x: x @ x,
            params=np.arange(3),
            algorithm="scipy_lbfgsb",
            jac=lambda x, a: 2 * x,
            derivative_kwargs={"a": 1},
        )


def test_criterion_and_derivative_is_deprecated():
    msg = "the `criterion_and_derivative` argument has been renamed"
    with pytest.warns(FutureWarning, match=msg):
        om.minimize(
            lambda x: x @ x,
            params=np.arange(3),
            algorithm="scipy_lbfgsb",
            criterion_and_derivative=lambda x: (x @ x, 2 * x),
        )


def test_criterion_and_derivative_kwargs_is_deprecated():
    msg = "the `criterion_and_derivative_kwargs` argument has been renamed"
    with pytest.warns(FutureWarning, match=msg):
        om.minimize(
            lambda x: x @ x,
            params=np.arange(3),
            algorithm="scipy_lbfgsb",
            fun_and_jac=lambda x, a: (x @ x, 2 * x),
            criterion_and_derivative_kwargs={"a": 1},
        )


ALGO_OPTIONS = [
    {"convergence_absolute_criterion_tolerance": 1e-8},
    {"convergence_relative_criterion_tolerance": 1e-8},
    {"convergence_absolute_params_tolerance": 1e-8},
    {"convergence_relative_params_tolerance": 1e-8},
    {"convergence_absolute_gradient_tolerance": 1e-8},
    {"convergence_relative_gradient_tolerance": 1e-8},
    {"convergence_scaled_gradient_tolerance": 1e-8},
    {"stopping_max_iterations": 1_000},
    {"stopping_max_criterion_evaluations": 1_000},
]


@pytest.mark.parametrize("algo_option", ALGO_OPTIONS)
def test_old_convergence_criteria_are_deprecated(algo_option):
    msg = "The following keys in `algo_options` are deprecated"
    with warnings.catch_warnings():
        warnings.simplefilter("ignore", category=UserWarning)
        with pytest.warns(FutureWarning, match=msg):
            om.minimize(
                lambda x: x @ x,
                params=np.arange(3),
                algorithm="scipy_lbfgsb",
                algo_options=algo_option,
            )


def test_deprecated_attributes_of_optimize_result():
    res = om.minimize(lambda x: x @ x, np.arange(3), algorithm="scipy_lbfgsb")

    msg = "attribute is deprecated"

    with pytest.warns(FutureWarning, match=msg):
        _ = res.n_criterion_evaluations

    with pytest.warns(FutureWarning, match=msg):
        _ = res.n_derivative_evaluations

    with pytest.warns(FutureWarning, match=msg):
        _ = res.criterion

    with pytest.warns(FutureWarning, match=msg):
        _ = res.start_criterion


BOUNDS_KWARGS = [
    {"lower_bounds": np.full(3, -1)},
    {"upper_bounds": np.full(3, 2)},
]

SOFT_BOUNDS_KWARGS = [
    {"soft_lower_bounds": np.full(3, -1)},
    {"soft_upper_bounds": np.full(3, 1)},
]


@pytest.mark.parametrize("bounds_kwargs", BOUNDS_KWARGS + SOFT_BOUNDS_KWARGS)
def test_old_bounds_are_deprecated_in_minimize(bounds_kwargs):
    msg = "Specifying bounds via the arguments"
    with pytest.warns(FutureWarning, match=msg):
        om.minimize(
            lambda x: x @ x,
            np.arange(3),
            algorithm="scipy_lbfgsb",
            **bounds_kwargs,
        )


@pytest.mark.parametrize("bounds_kwargs", BOUNDS_KWARGS + SOFT_BOUNDS_KWARGS)
def test_old_bounds_are_deprecated_in_maximize(bounds_kwargs):
    msg = "Specifying bounds via the arguments"
    with pytest.warns(FutureWarning, match=msg):
        om.maximize(
            lambda x: -x @ x,
            np.arange(3),
            algorithm="scipy_lbfgsb",
            **bounds_kwargs,
        )


@pytest.mark.parametrize("bounds_kwargs", BOUNDS_KWARGS)
def test_old_bounds_are_deprecated_in_first_derivative(bounds_kwargs):
    msg = "Specifying bounds via the arguments"
    with pytest.warns(FutureWarning, match=msg):
        om.first_derivative(
            lambda x: x @ x,
            np.arange(3),
            **bounds_kwargs,
        )


@pytest.mark.parametrize("bounds_kwargs", BOUNDS_KWARGS)
def test_old_bounds_are_deprecated_in_second_derivative(bounds_kwargs):
    msg = "Specifying bounds via the arguments"
    with pytest.warns(FutureWarning, match=msg):
        om.second_derivative(
            lambda x: x @ x,
            np.arange(3),
            **bounds_kwargs,
        )


@pytest.mark.parametrize("bounds_kwargs", BOUNDS_KWARGS)
def test_old_bounds_are_deprecated_in_estimate_ml(bounds_kwargs):
    msg = "Specifying bounds via the arguments"
    with pytest.warns(FutureWarning, match=msg):

        @om.mark.likelihood
        def loglike(x):
            return -(x**2)

        em.estimate_ml(
            loglike=loglike,
            params=np.arange(3),
            optimize_options={"algorithm": "scipy_lbfgsb"},
            **bounds_kwargs,
        )


def test_numdiff_options_is_deprecated_in_estimate_ml():
    msg = "The argument `numdiff_options` is deprecated"
    with pytest.warns(FutureWarning, match=msg):

        @om.mark.likelihood
        def loglike(x):
            return -(x**2)

        em.estimate_ml(
            loglike=loglike,
            params=np.arange(3),
            optimize_options={"algorithm": "scipy_lbfgsb"},
            numdiff_options={"method": "forward"},
        )


@pytest.mark.parametrize("bounds_kwargs", BOUNDS_KWARGS)
def test_old_bounds_are_deprecated_in_estimate_msm(bounds_kwargs):
    msg = "Specifying bounds via the arguments"
    with pytest.warns(FutureWarning, match=msg):
        em.estimate_msm(
            simulate_moments=lambda x: x,
            empirical_moments=np.zeros(3),
            moments_cov=np.eye(3),
            params=np.arange(3),
            optimize_options={"algorithm": "scipy_lbfgsb"},
            **bounds_kwargs,
        )


def test_numdiff_options_is_deprecated_in_estimate_msm():
    msg = "The argument `numdiff_options` is deprecated"
    with pytest.warns(FutureWarning, match=msg):
        em.estimate_msm(
            simulate_moments=lambda x: x,
            empirical_moments=np.zeros(3),
            moments_cov=np.eye(3),
            params=np.arange(3),
            optimize_options={"algorithm": "scipy_lbfgsb"},
            numdiff_options={"method": "forward"},
        )


@pytest.mark.parametrize("bounds_kwargs", BOUNDS_KWARGS)
def test_old_bounds_are_deprecated_in_count_free_params(bounds_kwargs):
    msg = "Specifying bounds via the arguments"
    with pytest.warns(FutureWarning, match=msg):
        om.count_free_params(
            np.arange(3),
            constraints=om.FixedConstraint(lambda x: x[0]),
            **bounds_kwargs,
        )


@pytest.mark.parametrize("bounds_kwargs", BOUNDS_KWARGS)
def test_old_bounds_are_deprecated_in_check_constraints(bounds_kwargs):
    msg = "Specifying bounds via the arguments"
    with pytest.warns(FutureWarning, match=msg):
        om.check_constraints(
            np.arange(3),
            constraints=om.FixedConstraint(lambda x: x[0]),
            **bounds_kwargs,
        )


def test_old_bounds_are_deprecated_in_slice_plot():
    msg = "Specifying bounds via the arguments"
    with pytest.warns(FutureWarning, match=msg):
        om.slice_plot(
            lambda x: x @ x,
            np.arange(3),
            lower_bounds=np.full(3, -1),
            upper_bounds=np.full(3, 2),
        )


def test_is_dict_output():
    assert is_dict_output({"value": 1})
    assert not is_dict_output(1)


def test_infer_problem_type_from_dict_output():
    assert infer_problem_type_from_dict_output({"value": 1}) == AggregationLevel.SCALAR
    assert (
        infer_problem_type_from_dict_output({"value": 1, "root_contributions": 2})
        == AggregationLevel.LEAST_SQUARES
    )
    assert (
        infer_problem_type_from_dict_output({"value": 1, "contributions": 2})
        == AggregationLevel.LIKELIHOOD
    )


def test_convert_value_dict_to_function_value():
    got = convert_dict_to_function_value({"value": 1})
    assert isinstance(got, ScalarFunctionValue)
    assert got.value == 1


def test_convert_root_contributions_dict_to_function_value():
    got = convert_dict_to_function_value({"value": 5, "root_contributions": [1, 2]})
    assert isinstance(got, LeastSquaresFunctionValue)
    assert got.value == [1, 2]


def test_convert_contributions_dict_to_function_value():
    got = convert_dict_to_function_value({"value": 5, "contributions": [1, 4]})
    assert isinstance(got, LikelihoodFunctionValue)
    assert got.value == [1, 4]


def test_old_scaling_options_are_deprecated_in_minimize():
    msg = "Specifying scaling options via the argument `scaling_options` is deprecated"
    with pytest.warns(FutureWarning, match=msg):
        om.minimize(
            lambda x: x @ x,
            np.arange(3),
            algorithm="scipy_lbfgsb",
            scaling_options={"method": "start_values", "magnitude": 1},
        )


def test_old_scaling_options_are_deprecated_in_maximize():
    msg = "Specifying scaling options via the argument `scaling_options` is deprecated"
    with pytest.warns(FutureWarning, match=msg):
        om.maximize(
            lambda x: -x @ x,
            np.arange(3),
            algorithm="scipy_lbfgsb",
            scaling_options={"method": "start_values", "magnitude": 1},
        )


def test_old_multistart_options_are_deprecated_in_minimize():
    msg = "Specifying multistart options via the argument `multistart_options` is"
    with pytest.warns(FutureWarning, match=msg):
        om.minimize(
            lambda x: x @ x,
            np.arange(3),
            algorithm="scipy_lbfgsb",
            multistart_options={"n_samples": 10},
        )


def test_old_multistart_options_are_deprecated_in_maximize():
    msg = "Specifying multistart options via the argument `multistart_options` is"
    with pytest.warns(FutureWarning, match=msg):
        om.maximize(
            lambda x: -x @ x,
            np.arange(3),
            algorithm="scipy_lbfgsb",
            multistart_options={"n_samples": 10},
        )


def test_multistart_option_share_optimization_option_is_deprecated():
    msg = "The `share_optimization` option is deprecated and will be removed in"
    with pytest.warns(FutureWarning, match=msg):
        om.minimize(
            lambda x: x @ x,
            np.arange(3),
            algorithm="scipy_lbfgsb",
            bounds=om.Bounds(lower=np.full(3, -1), upper=np.full(3, 2)),
            multistart={"share_optimization": 0.1},
        )


def test_multistart_option_convergence_relative_params_tolerance_option_is_deprecated():
    msg = "The `convergence_relative_params_tolerance` option is deprecated and will"
    with pytest.warns(FutureWarning, match=msg):
        om.minimize(
            lambda x: x @ x,
            np.arange(3),
            algorithm="scipy_lbfgsb",
            bounds=om.Bounds(lower=np.full(3, -1), upper=np.full(3, 2)),
            multistart={"convergence_relative_params_tolerance": 0.01},
        )


def test_multistart_option_optimization_error_handling_option_is_deprecated():
    msg = "The `optimization_error_handling` option is deprecated and will be removed"
    with pytest.warns(FutureWarning, match=msg):
        om.minimize(
            lambda x: x @ x,
            np.arange(3),
            algorithm="scipy_lbfgsb",
            bounds=om.Bounds(lower=np.full(3, -1), upper=np.full(3, 2)),
            multistart={"optimization_error_handling": "continue"},
        )


def test_multistart_option_exploration_error_handling_option_is_deprecated():
    msg = "The `exploration_error_handling` option is deprecated and will be removed"
    with pytest.warns(FutureWarning, match=msg):
        om.minimize(
            lambda x: x @ x,
            np.arange(3),
            algorithm="scipy_lbfgsb",
            bounds=om.Bounds(lower=np.full(3, -1), upper=np.full(3, 2)),
            multistart={"exploration_error_handling": "continue"},
        )


def test_deprecated_dict_access_of_multistart_info():
    res = om.minimize(
        lambda x: x @ x,
        np.arange(3),
        algorithm="scipy_lbfgsb",
        multistart=True,
        bounds=om.Bounds(lower=np.full(3, -1), upper=np.full(3, 2)),
    )
    msg = "The dictionary access for 'local_optima' is deprecated and will be removed"
    with pytest.warns(FutureWarning, match=msg):
        _ = res.multistart_info["local_optima"]


def test_base_steps_in_first_derivatives_is_deprecated():
    msg = "The `base_steps` argument is deprecated and will be removed alongside"
    with pytest.warns(FutureWarning, match=msg):
        om.first_derivative(lambda x: x @ x, np.arange(3), base_steps=1e-3)


def test_step_ratio_in_first_derivatives_is_deprecated():
    msg = "The `step_ratio` argument is deprecated and will be removed alongside"
    with pytest.warns(FutureWarning, match=msg):
        om.first_derivative(lambda x: x @ x, np.arange(3), step_ratio=2)


def test_n_steps_in_first_derivatives_is_deprecated():
    msg = "The `n_steps` argument is deprecated and will be removed alongside"
    with pytest.warns(FutureWarning, match=msg):
        om.first_derivative(lambda x: x @ x, np.arange(3), n_steps=2)


def test_return_info_in_first_derivatives_is_deprecated():
    msg = "The `return_info` argument is deprecated and will be removed alongside"
    with pytest.warns(FutureWarning, match=msg):
        om.first_derivative(lambda x: x @ x, np.arange(3), return_info=True)


def test_return_func_value_in_first_derivatives_is_deprecated():
    msg = "The `return_func_value` argument is deprecated and will be removed in"
    with pytest.warns(FutureWarning, match=msg):
        om.first_derivative(lambda x: x @ x, np.arange(3), return_func_value=True)


def test_base_steps_in_second_derivatives_is_deprecated():
    msg = "The `base_steps` argument is deprecated and will be removed alongside"
    with pytest.warns(FutureWarning, match=msg):
        om.second_derivative(lambda x: x @ x, np.arange(3), base_steps=1e-3)


def test_step_ratio_in_second_derivatives_is_deprecated():
    msg = "The `step_ratio` argument is deprecated and will be removed alongside"
    with pytest.warns(FutureWarning, match=msg):
        om.second_derivative(lambda x: x @ x, np.arange(3), step_ratio=2)


def test_n_steps_in_second_derivatives_is_deprecated():
    msg = "The `n_steps` argument is deprecated and will be removed alongside"
    with pytest.warns(FutureWarning, match=msg):
        om.second_derivative(lambda x: x @ x, np.arange(3), n_steps=1)


def test_return_func_value_in_second_derivatives_is_deprecated():
    msg = "The `return_func_value` argument is deprecated and will be removed in"
    with pytest.warns(FutureWarning, match=msg):
        om.second_derivative(lambda x: x @ x, np.arange(3), return_func_value=True)


def test_return_info_in_second_derivatives_is_deprecated():
    msg = "The `return_info` argument is deprecated and will be removed alongside"
    with pytest.warns(FutureWarning, match=msg):
        om.second_derivative(lambda x: x @ x, np.arange(3), return_info=True)


def test_numdiff_result_func_evals_is_deprecated():
    msg = "The `func_evals` attribute is deprecated and will be removed in optimagic"
    res = NumdiffResult(derivative=1)
    with pytest.warns(FutureWarning, match=msg):
        _ = res.func_evals


def test_numdiff_result_derivative_candidates_is_deprecated():
    msg = "The `derivative_candidates` attribute is deprecated and will be removed"
    res = NumdiffResult(derivative=1)
    with pytest.warns(FutureWarning, match=msg):
        _ = res.derivative_candidates


def test_numdiff_result_dict_access_is_deprecated():
    msg = "The dictionary access for 'derivative' is deprecated and will be removed"
    res = NumdiffResult(derivative=1)
    with pytest.warns(FutureWarning, match=msg):
        _ = res["derivative"]


def test_key_argument_is_deprecated_in_first_derivative():
    with pytest.warns(FutureWarning, match="The `key` argument in"):
        om.first_derivative(lambda x: {"value": x @ x}, np.arange(3), key="value")


def test_key_argument_is_deprecated_in_second_derivative():
    with pytest.warns(FutureWarning, match="The `key` argument in"):
        om.second_derivative(lambda x: {"value": x @ x}, np.arange(3), key="value")


def test_jac_dicts_are_deprecated_in_minimize():
    msg = "Specifying a dictionary of jac functions is deprecated"
    with pytest.warns(FutureWarning, match=msg):
        res = om.minimize(
            lambda x: x @ x,
            np.arange(3),
            algorithm="scipy_lbfgsb",
            jac={"value": lambda x: 2 * x},
        )
        aaae(res.params, np.zeros(3))


def test_jac_dicts_are_deprecated_in_maximize():
    msg = "Specifying a dictionary of jac functions is deprecated"
    with pytest.warns(FutureWarning, match=msg):
        res = om.maximize(
            lambda x: -x @ x,
            np.arange(3),
            algorithm="scipy_lbfgsb",
            jac={"value": lambda x: -2 * x},
        )
        aaae(res.params, np.zeros(3))


def test_fun_and_jac_dicts_are_deprecated_in_minimize():
    msg = "Specifying a dictionary of fun_and_jac functions is deprecated"
    with pytest.warns(FutureWarning, match=msg):
        res = om.minimize(
            lambda x: x @ x,
            np.arange(3),
            algorithm="scipy_lbfgsb",
            fun_and_jac={"value": lambda x: (x @ x, 2 * x)},
        )
        aaae(res.params, np.zeros(3))


def test_fun_and_jac_dicts_are_deprecated_in_maximize():
    msg = "Specifying a dictionary of fun_and_jac functions is deprecated"
    with pytest.warns(FutureWarning, match=msg):
        res = om.maximize(
            lambda x: -x @ x,
            np.arange(3),
            algorithm="scipy_lbfgsb",
            fun_and_jac={"value": lambda x: (-x @ x, -2 * x)},
        )
        aaae(res.params, np.zeros(3))


def test_fun_with_dict_return_is_deprecated_in_minimize():
    msg = "Returning a dictionary with the special keys"
    with pytest.warns(FutureWarning, match=msg):
        res = om.minimize(
            lambda x: {"value": x @ x},
            np.arange(3),
            algorithm="scipy_lbfgsb",
        )
        aaae(res.params, np.zeros(3))


def test_fun_with_dict_return_is_deprecated_in_slice_plot():
    msg = "Functions that return dictionaries"
    with pytest.warns(FutureWarning, match=msg):
        om.slice_plot(
            lambda x: {"value": x @ x},
            np.arange(3),
            bounds=om.Bounds(lower=np.zeros(3), upper=np.ones(3) * 5),
        )


<<<<<<< HEAD
def test_handle_log_options():
    msg = (
        "Usage of the parameter log_options is deprecated "
        "and will be removed in a future version. "
        "Provide a Logger instance for the parameter `logging`, if you need to "
        "configure the logging."
    )
    log_options = {"fast_logging": True}
    with pytest.warns(FutureWarning, match=msg):
        logger = None
        handled_logger = handle_log_options_throw_deprecated_warning(
            log_options, logger
        )
        assert handled_logger is None

    creation_warning = (
        f"\nUsing {log_options=} to create an instance of SQLiteLogger. "
        f"This mechanism will be removed in the future."
    )

    with pytest.warns(match=creation_warning):
        handled_logger = handle_log_options_throw_deprecated_warning(
            log_options, ":memory:"
        )
        assert isinstance(handled_logger, SQLiteLogger)

    incompatibility_warning = "Found string or path for logger argument, but parameter"
    f" {log_options=} is not compatible "
    log_options_typo = {"fast_lugging": False}

    with pytest.warns(match=incompatibility_warning):
        handled_logger = handle_log_options_throw_deprecated_warning(
            log_options_typo, ":memory:"
        )
        assert handled_logger == ":memory:"
=======
def test_dict_constraints_are_deprecated_in_minimize():
    msg = "Specifying constraints as a dictionary is deprecated and"
    with pytest.warns(FutureWarning, match=msg):
        om.minimize(
            lambda x: x @ x,
            np.arange(3),
            algorithm="scipy_lbfgsb",
            constraints={"type": "fixed", "loc": [0, 1]},
        )


def test_dict_constraints_are_deprecated_in_maximize():
    msg = "Specifying constraints as a dictionary is deprecated and"
    with pytest.warns(FutureWarning, match=msg):
        om.maximize(
            lambda x: -x @ x,
            np.arange(3),
            algorithm="scipy_lbfgsb",
            constraints={"type": "fixed", "loc": [0, 1]},
        )


def test_dict_constraints_are_deprecated_in_estimate_ml():
    msg = "Specifying constraints as a dictionary is deprecated and"
    with pytest.warns(FutureWarning, match=msg):

        @om.mark.likelihood
        def loglike(x):
            return -(x**2)

        em.estimate_ml(
            loglike=loglike,
            params=np.arange(3),
            optimize_options={"algorithm": "scipy_lbfgsb"},
            constraints={"type": "fixed", "loc": [0, 1]},
        )


def test_dict_constraints_are_deprecated_in_estimate_msm():
    msg = "Specifying constraints as a dictionary is deprecated and"
    with pytest.warns(FutureWarning, match=msg):
        em.estimate_msm(
            simulate_moments=lambda x: x,
            empirical_moments=np.zeros(3),
            moments_cov=np.eye(3),
            params=np.arange(3),
            optimize_options={"algorithm": "scipy_lbfgsb"},
            constraints={"type": "fixed", "loc": [0, 1]},
        )


@pytest.fixture
def dummy_func():
    return lambda x: x


def test_pre_process_constraints_trivial_case(dummy_func):
    constraints = om.FixedConstraint(selector=dummy_func)
    expected = [{"type": "fixed", "selector": dummy_func}]
    assert pre_process_constraints(constraints) == expected


def test_pre_process_constraints_list_of_constraints(dummy_func):
    constraints = [
        om.FixedConstraint(selector=dummy_func),
        om.IncreasingConstraint(selector=dummy_func),
    ]
    expected = [
        {"type": "fixed", "selector": dummy_func},
        {"type": "increasing", "selector": dummy_func},
    ]
    assert pre_process_constraints(constraints) == expected


def test_pre_process_constraints_none_case():
    assert pre_process_constraints(None) == []


def test_pre_process_constraints_mixed_case(dummy_func):
    constraints = [
        om.FixedConstraint(selector=dummy_func),
        {"type": "increasing", "selector": dummy_func},
    ]
    expected = [
        {"type": "fixed", "selector": dummy_func},
        {"type": "increasing", "selector": dummy_func},
    ]
    assert pre_process_constraints(constraints) == expected


def test_pre_process_constraints_dict_case(dummy_func):
    constraints = {"type": "fixed", "selector": dummy_func}
    expected = [{"type": "fixed", "selector": dummy_func}]
    assert pre_process_constraints(constraints) == expected


def test_pre_process_constraints_invalid_case():
    constraints = "invalid"
    msg = "Invalid constraint type: <class 'str'>"
    with pytest.raises(InvalidConstraintError, match=msg):
        pre_process_constraints(constraints)


def test_pre_process_constraints_invalid_mixed_case():
    constraints = [
        {"type": "fixed", "loc": [0, 1]},
        om.FixedConstraint(),
        "invalid",
    ]
    msg = "Invalid constraint types: {<class 'str'>}"
    with pytest.raises(InvalidConstraintError, match=msg):
        pre_process_constraints(constraints)
>>>>>>> 354155d3
<|MERGE_RESOLUTION|>--- conflicted
+++ resolved
@@ -40,11 +40,8 @@
     pre_process_constraints,
 )
 from optimagic.differentiation.derivatives import NumdiffResult
-<<<<<<< HEAD
+from optimagic.exceptions import InvalidConstraintError
 from optimagic.logging.logger import SQLiteLogger
-=======
-from optimagic.exceptions import InvalidConstraintError
->>>>>>> 354155d3
 from optimagic.optimization.fun_value import (
     LeastSquaresFunctionValue,
     LikelihoodFunctionValue,
@@ -868,7 +865,6 @@
         )
 
 
-<<<<<<< HEAD
 def test_handle_log_options():
     msg = (
         "Usage of the parameter log_options is deprecated "
@@ -904,7 +900,8 @@
             log_options_typo, ":memory:"
         )
         assert handled_logger == ":memory:"
-=======
+
+
 def test_dict_constraints_are_deprecated_in_minimize():
     msg = "Specifying constraints as a dictionary is deprecated and"
     with pytest.warns(FutureWarning, match=msg):
@@ -1016,5 +1013,4 @@
     ]
     msg = "Invalid constraint types: {<class 'str'>}"
     with pytest.raises(InvalidConstraintError, match=msg):
-        pre_process_constraints(constraints)
->>>>>>> 354155d3
+        pre_process_constraints(constraints)