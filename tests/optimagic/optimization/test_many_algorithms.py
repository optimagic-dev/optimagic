"""Test all available algorithms on a simple sum of squares function.

- only minimize
- only numerical derivative

"""

import sys

import numpy as np
import pytest
from numpy.testing import assert_array_almost_equal as aaae

from optimagic import mark
from optimagic.algorithms import AVAILABLE_ALGORITHMS, GLOBAL_ALGORITHMS
from optimagic.optimization.optimize import minimize
from optimagic.parameters.bounds import Bounds

AVAILABLE_LOCAL_ALGORITHMS = [
    name
    for name, algo in AVAILABLE_ALGORITHMS.items()
    if name not in GLOBAL_ALGORITHMS and name != "bhhh"
]

AVAILABLE_BOUNDED_ALGORITHMS = [
    name
    for name, algo in AVAILABLE_ALGORITHMS.items()
    if algo.algo_info.supports_bounds
]

PRECISION_LOOKUP = {
    "scipy_trust_constr": 3,
    "iminuit_migrad": 2,
}


@pytest.fixture
def algo(algorithm):
    return AVAILABLE_ALGORITHMS[algorithm]


def _get_options(algo):
    options = {}
    "Max time before termination"
    if hasattr(algo, "stopping_maxtime"):
<<<<<<< HEAD
        options.update({"stopping_maxtime": 1})
=======
        options.update({"stopping_maxtime": 10})
>>>>>>> 4ab444ac

    "Fix seed if algorithm is stochastic"
    if hasattr(algo, "seed"):
        options.update({"seed": 12345})
    return options


def _get_required_decimals(algorithm, algo):
    if algorithm in PRECISION_LOOKUP:
        return PRECISION_LOOKUP[algorithm]
    else:
        return 1 if algo.algo_info.is_global else 4


@mark.least_squares
def sos(x):
    return x


def _get_params_and_binding_bounds(algo):
    if algo.algo_info.is_global:
        params = np.array([0.5, -0.5])
        bounds = Bounds(lower=np.array([0.25, -1]), upper=np.array([1, -0.25]))
        expected = np.array([0.25, -0.25])

    else:
        params = np.array([3, 2, -3])
        if algo.algo_info.supports_infinite_bounds:
            bounds = Bounds(
                lower=np.array([1, -np.inf, -np.inf]),
                upper=np.array([np.inf, np.inf, -1]),
            )
        else:
            bounds = Bounds(lower=np.array([1, -10, -10]), upper=np.array([10, 10, -1]))
        expected = np.array([1, 0, -1])

    return params, bounds, expected


# Tests all bounded algorithms with binding bounds
@pytest.mark.parametrize("algorithm", AVAILABLE_BOUNDED_ALGORITHMS)
def test_sum_of_squares_with_binding_bounds(algorithm, algo):
    params, bounds, expected = _get_params_and_binding_bounds(algo)
    algo_options = _get_options(algo)
    decimal = _get_required_decimals(algorithm, algo)

    res = minimize(
        fun=sos,
        params=params,
        bounds=bounds,
        algorithm=algorithm,
        collect_history=True,
        algo_options=algo_options,
        skip_checks=True,
    )
    assert res.success in [True, None]
    aaae(res.params, expected, decimal)


def _get_params_and_bounds_on_local(algo):
    params = np.arange(3)
    bounds = None
    expected = np.zeros(3)
    if algo.algo_info.needs_bounds:
        bounds = Bounds(lower=np.full(3, -10), upper=np.full(3, 10))
    return params, bounds, expected


# Test all local algorithms without bounds unless needed
@pytest.mark.parametrize("algorithm", AVAILABLE_LOCAL_ALGORITHMS)
def test_sum_of_squares_on_local_algorithms(algorithm, algo):
    params, bounds, expected = _get_params_and_bounds_on_local(algo)
    algo_options = _get_options(algo)
    decimal = _get_required_decimals(algorithm, algo)

    res = minimize(
        fun=sos,
        params=params,
        bounds=bounds,
        algorithm=algorithm,
        collect_history=True,
        algo_options=algo_options,
        skip_checks=True,
    )
    assert res.success in [True, None]
    aaae(res.params, expected, decimal)


def _get_params_and_bounds_on_global_and_bounded(algo):
    if algo.algo_info.is_global:
        params = np.array([0.35, 0.35])
        bounds = Bounds(lower=np.array([-0.2, -0.5]), upper=np.array([1, 0.5]))
        expected = np.array([0, 0])
    else:
        params = np.arange(3)
        bounds = Bounds(lower=np.full(3, -10), upper=np.full(3, 10))
        expected = np.zeros(3)
    return params, bounds, expected


skip_msg = (
    "The very slow tests of global algorithms are only run on linux which always "
    "runs much faster in continuous integration."
)


# Test all global algorithms and local algorithms with bounds
@pytest.mark.skipif(sys.platform == "win32", reason=skip_msg)
@pytest.mark.parametrize("algorithm", AVAILABLE_BOUNDED_ALGORITHMS)
def test_sum_of_squares_on_global_and_bounded_algorithms(algorithm, algo):
    params, bounds, expected = _get_params_and_bounds_on_global_and_bounded(algo)
    algo_options = _get_options(algo)
    decimal = _get_required_decimals(algorithm, algo)

    res = minimize(
        fun=sos,
        params=params,
        bounds=bounds,
        algorithm=algorithm,
        collect_history=True,
        algo_options=algo_options,
        skip_checks=True,
    )
    assert res.success in [True, None]
    aaae(res.params, expected, decimal)<|MERGE_RESOLUTION|>--- conflicted
+++ resolved
@@ -43,11 +43,7 @@
     options = {}
     "Max time before termination"
     if hasattr(algo, "stopping_maxtime"):
-<<<<<<< HEAD
         options.update({"stopping_maxtime": 1})
-=======
-        options.update({"stopping_maxtime": 10})
->>>>>>> 4ab444ac
 
     "Fix seed if algorithm is stochastic"
     if hasattr(algo, "seed"):
@@ -56,6 +52,10 @@
 
 
 def _get_required_decimals(algorithm, algo):
+    # if algo is experimental, do not expect solution
+    if algo.algo_info.experimental:
+        return 0
+
     if algorithm in PRECISION_LOOKUP:
         return PRECISION_LOOKUP[algorithm]
     else:
