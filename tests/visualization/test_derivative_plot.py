import numpy as np
import pandas as pd
import pytest
from estimagic.differentiation.derivatives import first_derivative
from estimagic.visualization.derivative_plot import (
    _select_derivative_with_minimal_error,
)
from estimagic.visualization.derivative_plot import (
    _select_eval_with_lowest_and_highest_step,
)
from estimagic.visualization.derivative_plot import derivative_plot
from numpy.testing import assert_array_equal
from pandas.testing import assert_series_equal


def test__select_derivative_with_minimal_error():
    data = [
        ["forward", 0, 0, 0, 0.1, 1],
        ["forward", 1, 0, 0, 0.2, 2],
        ["central", 0, 0, 0, 0.05, 1.1],
        ["central", 1, 0, 0, 0.07, 1.2],
    ]
    df_jac_cand = pd.DataFrame(
        data, columns=["method", "num_term", "dim_x", "dim_f", "err", "der"]
    )
    df_jac_cand = df_jac_cand.set_index(["method", "num_term", "dim_x", "dim_f"])
    got = _select_derivative_with_minimal_error(df_jac_cand)
    expected = pd.DataFrame([[0, 0, 1.1]], columns=["dim_x", "dim_f", "der"])
    expected = expected.set_index(["dim_x", "dim_f"])["der"]
    assert_series_equal(got, expected)


def test__select_derivative_with_minimal_error_given():
    data = [
        ["forward", 0, 0, 0, 0.1, 1],
        ["forward", 1, 0, 0, 0.2, 2],
        ["central", 0, 0, 0, 0.05, 1.1],
        ["central", 1, 0, 0, 0.07, 1.2],
    ]
    df_jac_cand = pd.DataFrame(
        data, columns=["method", "num_term", "dim_x", "dim_f", "err", "der"]
    )
    df_jac_cand = df_jac_cand.set_index(["method", "num_term", "dim_x", "dim_f"])
    got = _select_derivative_with_minimal_error(df_jac_cand, given_method=True)
    expected = pd.DataFrame(
        [["forward", 0, 0, 1], ["central", 0, 0, 1.1]],
        columns=["method", "dim_x", "dim_f", "der"],
    )
    expected = expected.set_index(["method", "dim_x", "dim_f"])["der"].sort_index()
    assert_series_equal(got, expected)


def test__select_eval_with_lowest_and_highest_step():
    data = [
        [1, 1, 0, 0, 0.0, 1.1],
        [1, 2, 0, 0, 0.1, 0.2],
        [1, 3, 0, 0, 0.2, -0.5],
        [1, 4, 0, 0, 0.3, 10],
        [1, 5, 0, 0, 0.4, np.nan],
    ]
    df_evals = pd.DataFrame(
        data, columns=["sign", "step_number", "dim_x", "dim_f", "step", "eval"]
    )
    df_evals = df_evals.set_index(["sign", "step_number", "dim_x", "dim_f"])

    got = _select_eval_with_lowest_and_highest_step(df_evals, sign=1, dim_x=0, dim_f=0)
    expected = np.array([[0.0, 1.1], [0.3, 10]])

    assert_array_equal(got, expected)


<<<<<<< HEAD
def _powerset(iterable):
    s = list(iterable)
    pset = itertools.chain.from_iterable(
        itertools.combinations(s, r) for r in range(len(s) + 1)
    )
    pset = [e for e in pset if len(e) > 0]
    pset = [x if len(x) > 1 else x[0] for x in pset]
    return pset


=======
>>>>>>> f85ad4a1
def f1(x):
    y1 = np.sin(x[0]) + np.cos(x[1]) + x[2]
    return y1


def f2(x):
    y1 = (x[0] - 1) ** 2 + x[1]
    y2 = (x[1] - 1) ** 3
    return np.array([y1, y2])


def f3(x):
    y1 = np.exp(x[0])
    y2 = np.cos(x[0])
    return np.array([y1, y2])


example_functions = [(f1, np.ones(3)), (f2, np.ones(2)), (f3, np.ones(1))]


@pytest.mark.slow
@pytest.mark.parametrize("func_and_params", example_functions)
@pytest.mark.parametrize("n_steps", range(2, 5))
@pytest.mark.parametrize("grid", [True, False])
def test_derivative_plot(func_and_params, n_steps, grid):
    func, params = func_and_params
    derivative = first_derivative(
        func,
        params,
        n_steps=n_steps,
        return_func_value=True,
        return_info=True,
    )

    derivative_plot(derivative, combine_plots_in_grid=grid)<|MERGE_RESOLUTION|>--- conflicted
+++ resolved
@@ -69,19 +69,6 @@
     assert_array_equal(got, expected)
 
 
-<<<<<<< HEAD
-def _powerset(iterable):
-    s = list(iterable)
-    pset = itertools.chain.from_iterable(
-        itertools.combinations(s, r) for r in range(len(s) + 1)
-    )
-    pset = [e for e in pset if len(e) > 0]
-    pset = [x if len(x) > 1 else x[0] for x in pset]
-    return pset
-
-
-=======
->>>>>>> f85ad4a1
 def f1(x):
     y1 = np.sin(x[0]) + np.cos(x[1]) + x[2]
     return y1
