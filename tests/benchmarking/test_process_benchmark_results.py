<<<<<<< HEAD
import numpy as np
import pandas as pd
import pytest
from estimagic.benchmarking.process_benchmark_results import _clip_histories
from estimagic.benchmarking.process_benchmark_results import _find_first_converged
from estimagic.benchmarking.process_benchmark_results import (
    _get_history_as_stacked_sr_from_results,
)
from estimagic.benchmarking.process_benchmark_results import (
    _get_history_of_the_parameter_distance,
)
from estimagic.benchmarking.process_benchmark_results import _make_history_monotone
from estimagic.benchmarking.process_benchmark_results import _normalize
from estimagic.benchmarking.process_benchmark_results import (
    create_convergence_histories,
)

PROBLEMS = ["prob1", "prob2", "prob3"]


@pytest.fixture
def problem_algo_eval_df():
    df = pd.DataFrame()
    df["problem"] = ["prob1"] * 8 + ["prob2"] * 6
    df["algorithm"] = ["algo1"] * 4 + ["algo2"] * 4 + ["algo1"] * 3 + ["algo2"] * 3
    df["n_evaluations"] = [0, 1, 2, 3] * 2 + [0, 1, 2] * 2
    return df


def test_find_first_converged(problem_algo_eval_df):
    # we can assume monotonicity, i.e. no switch back from True to False
    converged = pd.Series(
        [  # in the middle
            False,
            False,
            True,
            True,
        ]
        + [  # last entry
            False,
            False,
            False,
            True,
        ]
        + [  # first entry
            True,
            True,
            True,
        ]
        + [  # not converged
            False,
            False,
            False,
        ]
    )
    res = _find_first_converged(converged, problem_algo_eval_df)
    expected = pd.Series(
        [  # in the middle
            False,
            False,
            True,
            False,
        ]
        + [  # last entry
            False,
            False,
            False,
            True,
        ]
        + [  # first entry
            True,
            False,
            False,
        ]
        + [  # not converged
            False,
            False,
            False,
        ]
    )
    pd.testing.assert_series_equal(res, expected)


def test_normalize_minimize():
    start_values = pd.Series([5, 4, 10], index=PROBLEMS)
    target_values = pd.Series([1, 0, 0], index=PROBLEMS)

    df = pd.DataFrame()
    df["problem"] = PROBLEMS * 3
    df["criterion"] = start_values.tolist() + [2, 3, 9] + target_values.tolist()

    res = _normalize(
        df=df, col="criterion", start_values=start_values, target_values=target_values
    )

    # total improvements are [4, 4, 10]
    # missing improvements are [1, 3, 9] for the [2, 3, 9] part

    expected = pd.Series([1] * 3 + [0.25, 0.75, 0.9] + [0] * 3)
    pd.testing.assert_series_equal(res, expected)


def test_normalize_maximize():
    start_values = pd.Series([1, 2, 3], index=PROBLEMS)
    target_values = pd.Series([5, 7, 10], index=PROBLEMS)

    df = pd.DataFrame()
    df["problem"] = PROBLEMS * 3
    df["criterion"] = start_values.tolist() + [2, 4, 9] + target_values.tolist()

    res = _normalize(
        df=df, col="criterion", start_values=start_values, target_values=target_values
    )

    # total improvements are [4, 5, 7]
    # missing improvements are [3, 3, 1] for the [2, 4, 9] part

    expected = pd.Series([1] * 3 + [3 / 4, 3 / 5, 1 / 7] + [0] * 3)
    pd.testing.assert_series_equal(res, expected)


@pytest.fixture
def df_for_clip_histories(problem_algo_eval_df):
    df = problem_algo_eval_df
    df["monotone_criterion_normalized"] = [
        # prob1, algo1: converged on 2nd
        1.8,  # keep, not converged
        0.05,  # keep, 1st converged
        0.03,  # clip
        0.0,  # clip
        # prob1, algo2: converged on last
        5.4,  # keep, not converged
        3.3,  # keep, not converged
        2.2,  # keep, not converged
        0.08,  # keep, 1st converged
        # prob2, algo1: converged on first
        0.08,  # keep, 1st converged
        0.04,  # drop
        0.01,  # drop
        # prob2, algo2: not converged
        3.3,  # keep, not converged
        2.2,  # keep, not converged
        1.1,  # keep, not converged
    ]
    df["monotone_parameter_distance_normalized"] = [
        # prob1, algo1: converged on 3rd -> 1 after y criterion
        1.8,  # keep, not converged
        0.5,  # keep, not converged
        0.05,  # keep, 1st converged
        0.01,  # clip
        # prob1, algo2: converged on 3rd -> 1 before y criterion
        2.2,  # keep, not converged
        1.1,  # keep, not converged
        0.04,  # keep, 1st converged
        0.03,  # clip
        # prob2, algo1: not converged (converged in y)
        3.0,  # keep, not converged
        3.0,  # keep, not converged
        3.0,  # keep, not converged
        # prob2, algo2: converged on 3rd (not converged in y)
        2.2,  # keep, not converged
        1.1,  # keep, not converged
        0.04,  # keep, 1st converged
    ]
    return df


def test_clip_histories_y(df_for_clip_histories):
    expected_shortened = df_for_clip_histories.loc[[0, 1, 4, 5, 6, 7, 8, 11, 12, 13]]
    expected_info = pd.DataFrame(
        {"algo1": [True, True], "algo2": [True, False]},
        index=["prob1", "prob2"],
    )
    res_shortened, res_info = _clip_histories(
        df=df_for_clip_histories,
        stopping_criterion="y",
        x_precision=0.1,
        y_precision=0.1,
    )
    pd.testing.assert_frame_equal(res_shortened, expected_shortened)
    pd.testing.assert_frame_equal(res_info, expected_info, check_names=False)


def test_clip_histories_x(df_for_clip_histories):
    expected_shortened = df_for_clip_histories.loc[
        [0, 1, 2, 4, 5, 6, 8, 9, 10, 11, 12, 13]
    ]
    expected_info = pd.DataFrame(
        {"algo1": [True, False], "algo2": [True, True]},
        index=["prob1", "prob2"],
    )
    res_shortened, res_info = _clip_histories(
        df=df_for_clip_histories,
        stopping_criterion="x",
        x_precision=0.1,
        y_precision=0.1,
    )
    pd.testing.assert_frame_equal(res_shortened, expected_shortened)
    pd.testing.assert_frame_equal(res_info, expected_info, check_names=False)


def test_clip_histories_x_and_y_with_nan(df_for_clip_histories):
    df = df_for_clip_histories
    df.loc[df["problem"] == "prob2", "monotone_parameter_distance_normalized"] = np.nan

    expected_shortened = df.loc[[0, 1, 2, 4, 5, 6, 7]]
    expected_info = pd.DataFrame(
        {"algo1": [True], "algo2": [True]},
        index=["prob1"],
    )

    res_shortened, res_info = _clip_histories(
        df=df,
        stopping_criterion="x_and_y",
        x_precision=0.1,
        y_precision=0.1,
    )
    pd.testing.assert_frame_equal(res_shortened, expected_shortened)
    pd.testing.assert_frame_equal(res_info, expected_info, check_names=False)


def test_clip_histories_x_or_y_no_nan(df_for_clip_histories):
    df = df_for_clip_histories

    expected_shortened = df.loc[[0, 1, 4, 5, 6, 8, 11, 12, 13]]
    expected_info = pd.DataFrame(
        {"algo1": [True, True], "algo2": [True, True]},
        index=["prob1", "prob2"],
    )

    res_shortened, res_info = _clip_histories(
        df=df,
        stopping_criterion="x_or_y",
        x_precision=0.1,
        y_precision=0.1,
    )
    pd.testing.assert_frame_equal(res_shortened, expected_shortened)
    pd.testing.assert_frame_equal(res_info, expected_info, check_names=False)


def test_make_history_monotone_minimize():
    sorted_df = pd.DataFrame(
        columns=["problem", "algorithm", "n_evaluations", "to_make_monotone"],
        data=[
            # already monotone
            ["prob1", "algo1", 0, 3.3],
            ["prob1", "algo1", 1, 2.2],
            ["prob1", "algo1", 2, 1.1],
            # 3rd & 4th entry must be changed
            ["prob1", "algo2", 0, 3.3],
            ["prob1", "algo2", 1, 1.1],
            ["prob1", "algo2", 2, 2.2],  # 1.1
            ["prob1", "algo2", 2, 5.0],  # 1.1
            # up, down, up, down
            ["prob2", "algo1", 0, 2.2],  # 2.2
            ["prob2", "algo1", 1, 3.3],  # 2.2
            ["prob2", "algo1", 2, 1.1],  # 1.1
            ["prob2", "algo1", 3, 2.5],  # 1.1
            ["prob2", "algo1", 4, 2.0],  # 1.1
        ],
    )
    np.random.seed(40954)
    shuffled = sorted_df.sample(frac=1)

    res_shuffled = _make_history_monotone(
        df=shuffled, target_col="to_make_monotone", direction="minimize"
    )
    res_sorted = _make_history_monotone(
        df=sorted_df, target_col="to_make_monotone", direction="minimize"
    )

    expected = pd.Series(
        [  # prob1, algo1
            3.3,
            2.2,
            1.1,
            # prob1, algo2
            3.3,
            1.1,
            1.1,
            1.1,
            # prob2, algo1
            2.2,
            2.2,
            1.1,
            1.1,
            1.1,
        ],
        name="to_make_monotone",
    )
    pd.testing.assert_series_equal(res_sorted, expected)
    pd.testing.assert_series_equal(res_shuffled, expected)


@pytest.fixture
def benchmark_results():
    sec = pd.Timedelta(seconds=1)
    results = {
        ("prob1", "algo1"): {
            "criterion_history": pd.Series([1, 2, 3]),
            "time_history": pd.Series([sec, 2 * sec, 3 * sec]),
            "params_history": pd.DataFrame(
                [
                    [1, 2],
                    [1, 1],
                    [0.5, 0.5],
                ]
            ),
        },
        ("prob1", "algo2"): {
            "criterion_history": pd.Series([1, 2.5]),
            "time_history": pd.Series([0.5 * sec, 1.5 * sec]),
            "params_history": pd.DataFrame([[2, 3], [2, 2]]),
        },
        ("prob2", "algo1"): {
            "criterion_history": pd.Series([50, 40]),
            "time_history": pd.Series([3 * sec, 3.5 * sec]),
            "params_history": pd.DataFrame([[2], [4]]),
        },
        ("prob2", "algo2"): {
            "criterion_history": pd.Series([35]),
            "time_history": pd.Series([3.2 * sec]),
            "params_history": pd.DataFrame([[4.2]]),
        },
    }
    return results


def test_get_history_of_the_parameter_distance(benchmark_results):
    x_opt = {"prob1": np.array([1, 1]), "prob2": np.array([3])}
    res = _get_history_of_the_parameter_distance(results=benchmark_results, x_opt=x_opt)
    expected_df = pd.DataFrame(
        columns=["problem", "algorithm", "evaluation", "parameter_distance"],
        data=[
            ["prob1", "algo1", 0, 1],
            ["prob1", "algo1", 1, 0],
            ["prob1", "algo1", 2, np.sqrt(2 * 0.5 ** 2)],
            ["prob1", "algo2", 0, np.sqrt(5)],
            ["prob1", "algo2", 1, np.sqrt(2)],
            ["prob2", "algo1", 0, 1],
            ["prob2", "algo1", 1, 1],
            ["prob2", "algo2", 0, 1.2],
        ],
    )
    expected = expected_df.set_index(["problem", "algorithm", "evaluation"])[
        "parameter_distance"
    ]
    pd.testing.assert_series_equal(res, expected)


def test_get_history_as_stacked_sr_from_results(benchmark_results):
    res = _get_history_as_stacked_sr_from_results(
        benchmark_results, key="criterion_history"
    )
    expected_df = pd.DataFrame(
        columns=["problem", "algorithm", "evaluation", "criterion"],
        data=[
            ["prob1", "algo1", 0, 1],
            ["prob1", "algo1", 1, 2],
            ["prob1", "algo1", 2, 3],
            ["prob1", "algo2", 0, 1],
            ["prob1", "algo2", 1, 2.5],
            ["prob2", "algo1", 0, 50],
            ["prob2", "algo1", 1, 40],
            ["prob2", "algo2", 0, 35],
        ],
    )
    expected = expected_df.set_index(["problem", "algorithm", "evaluation"])[
        "criterion"
    ]
    pd.testing.assert_series_equal(res, expected)


def test_create_convergence_histories(benchmark_results):
    problems = {
        "prob1": {
            "solution": {"value": 5, "params": pd.DataFrame(data={"value": [1, 1]})}
        },
        "prob2": {
            "solution": {"value": 1, "params": pd.DataFrame(data={"value": [3]})}
        },
    }
    res, _ = create_convergence_histories(
        problems=problems,
        results=benchmark_results,
        stopping_criterion=None,
        x_precision=None,
        y_precision=None,
    )

    expected_criterion = pd.DataFrame(
        columns=["problem", "algorithm", "evaluation", "criterion"],
        data=[
            ["prob1", "algo1", 0, 1],
            ["prob1", "algo1", 1, 2],
            ["prob1", "algo1", 2, 3],
            ["prob1", "algo2", 0, 1],
            ["prob1", "algo2", 1, 2.5],
            ["prob2", "algo1", 0, 50],
            ["prob2", "algo1", 1, 40],
            ["prob2", "algo2", 0, 35],
        ],
    )

    expected_x_distance = pd.DataFrame(
        columns=["problem", "algorithm", "evaluation", "parameter_distance"],
        data=[
            ["prob1", "algo1", 0, 1],
            ["prob1", "algo1", 1, 0],
            ["prob1", "algo1", 2, np.sqrt(2 * 0.5 ** 2)],
            ["prob1", "algo2", 0, np.sqrt(5)],
            ["prob1", "algo2", 1, np.sqrt(2)],
            ["prob2", "algo1", 0, 1],
            ["prob2", "algo1", 1, 1],
            ["prob2", "algo2", 0, 1.2],
        ],
    )

    expected = pd.merge(
        expected_criterion,
        expected_x_distance,
        on=["problem", "algorithm", "evaluation"],
    ).rename(columns={"evaluation": "n_evaluations"})

    to_compare = [
        "problem",
        "algorithm",
        "n_evaluations",
        "criterion",
        "parameter_distance",
    ]
    # missing:
    # - criterion_normalized
    # - monotone_criterion
    # - monotone_criterion_normalized
    # - parameter_distance_normalized
    # - monotone_parameter_distance
    # - monotone_parameter_distance_normalized

    pd.testing.assert_frame_equal(res[to_compare], expected)
=======
import numpy as np
import pandas as pd
import pytest
from estimagic.benchmarking.process_benchmark_results import _clip_histories
from estimagic.benchmarking.process_benchmark_results import _find_first_converged
from estimagic.benchmarking.process_benchmark_results import (
    _get_history_as_stacked_sr_from_results,
)
from estimagic.benchmarking.process_benchmark_results import (
    _get_history_of_the_parameter_distance,
)
from estimagic.benchmarking.process_benchmark_results import _make_history_monotone
from estimagic.benchmarking.process_benchmark_results import _normalize
from estimagic.benchmarking.process_benchmark_results import (
    create_convergence_histories,
)

PROBLEMS = ["prob1", "prob2", "prob3"]


@pytest.fixture
def problem_algo_eval_df():
    df = pd.DataFrame()
    df["problem"] = ["prob1"] * 8 + ["prob2"] * 6
    df["algorithm"] = ["algo1"] * 4 + ["algo2"] * 4 + ["algo1"] * 3 + ["algo2"] * 3
    df["n_evaluations"] = [0, 1, 2, 3] * 2 + [0, 1, 2] * 2
    return df


def test_find_first_converged(problem_algo_eval_df):
    # we can assume monotonicity, i.e. no switch back from True to False
    converged = pd.Series(
        [  # in the middle
            False,
            False,
            True,
            True,
        ]
        + [  # last entry
            False,
            False,
            False,
            True,
        ]
        + [  # first entry
            True,
            True,
            True,
        ]
        + [  # not converged
            False,
            False,
            False,
        ]
    )
    res = _find_first_converged(converged, problem_algo_eval_df)
    expected = pd.Series(
        [  # in the middle
            False,
            False,
            True,
            False,
        ]
        + [  # last entry
            False,
            False,
            False,
            True,
        ]
        + [  # first entry
            True,
            False,
            False,
        ]
        + [  # not converged
            False,
            False,
            False,
        ]
    )
    pd.testing.assert_series_equal(res, expected)


def test_normalize_minimize():
    start_values = pd.Series([5, 4, 10], index=PROBLEMS)
    target_values = pd.Series([1, 0, 0], index=PROBLEMS)

    df = pd.DataFrame()
    df["problem"] = PROBLEMS * 3
    df["criterion"] = start_values.tolist() + [2, 3, 9] + target_values.tolist()

    res = _normalize(
        df=df, col="criterion", start_values=start_values, target_values=target_values
    )

    # total improvements are [4, 4, 10]
    # missing improvements are [1, 3, 9] for the [2, 3, 9] part

    expected = pd.Series([1] * 3 + [0.25, 0.75, 0.9] + [0] * 3)
    pd.testing.assert_series_equal(res, expected)


def test_normalize_maximize():
    start_values = pd.Series([1, 2, 3], index=PROBLEMS)
    target_values = pd.Series([5, 7, 10], index=PROBLEMS)

    df = pd.DataFrame()
    df["problem"] = PROBLEMS * 3
    df["criterion"] = start_values.tolist() + [2, 4, 9] + target_values.tolist()

    res = _normalize(
        df=df, col="criterion", start_values=start_values, target_values=target_values
    )

    # total improvements are [4, 5, 7]
    # missing improvements are [3, 3, 1] for the [2, 4, 9] part

    expected = pd.Series([1] * 3 + [3 / 4, 3 / 5, 1 / 7] + [0] * 3)
    pd.testing.assert_series_equal(res, expected)


@pytest.fixture
def df_for_clip_histories(problem_algo_eval_df):
    df = problem_algo_eval_df
    df["monotone_criterion_normalized"] = [
        # prob1, algo1: converged on 2nd
        1.8,  # keep, not converged
        0.05,  # keep, 1st converged
        0.03,  # clip
        0.0,  # clip
        # prob1, algo2: converged on last
        5.4,  # keep, not converged
        3.3,  # keep, not converged
        2.2,  # keep, not converged
        0.08,  # keep, 1st converged
        # prob2, algo1: converged on first
        0.08,  # keep, 1st converged
        0.04,  # drop
        0.01,  # drop
        # prob2, algo2: not converged
        3.3,  # keep, not converged
        2.2,  # keep, not converged
        1.1,  # keep, not converged
    ]
    df["monotone_parameter_distance_normalized"] = [
        # prob1, algo1: converged on 3rd -> 1 after y criterion
        1.8,  # keep, not converged
        0.5,  # keep, not converged
        0.05,  # keep, 1st converged
        0.01,  # clip
        # prob1, algo2: converged on 3rd -> 1 before y criterion
        2.2,  # keep, not converged
        1.1,  # keep, not converged
        0.04,  # keep, 1st converged
        0.03,  # clip
        # prob2, algo1: not converged (converged in y)
        3.0,  # keep, not converged
        3.0,  # keep, not converged
        3.0,  # keep, not converged
        # prob2, algo2: converged on 3rd (not converged in y)
        2.2,  # keep, not converged
        1.1,  # keep, not converged
        0.04,  # keep, 1st converged
    ]
    return df


def test_clip_histories_y(df_for_clip_histories):
    expected_shortened = df_for_clip_histories.loc[[0, 1, 4, 5, 6, 7, 8, 11, 12, 13]]
    expected_info = pd.DataFrame(
        {"algo1": [True, True], "algo2": [True, False]},
        index=["prob1", "prob2"],
    )
    res_shortened, res_info = _clip_histories(
        df=df_for_clip_histories,
        stopping_criterion="y",
        x_precision=0.1,
        y_precision=0.1,
    )
    pd.testing.assert_frame_equal(res_shortened, expected_shortened)
    pd.testing.assert_frame_equal(res_info, expected_info, check_names=False)


def test_clip_histories_x(df_for_clip_histories):
    expected_shortened = df_for_clip_histories.loc[
        [0, 1, 2, 4, 5, 6, 8, 9, 10, 11, 12, 13]
    ]
    expected_info = pd.DataFrame(
        {"algo1": [True, False], "algo2": [True, True]},
        index=["prob1", "prob2"],
    )
    res_shortened, res_info = _clip_histories(
        df=df_for_clip_histories,
        stopping_criterion="x",
        x_precision=0.1,
        y_precision=0.1,
    )
    pd.testing.assert_frame_equal(res_shortened, expected_shortened)
    pd.testing.assert_frame_equal(res_info, expected_info, check_names=False)


def test_clip_histories_x_and_y_with_nan(df_for_clip_histories):
    df = df_for_clip_histories
    df.loc[df["problem"] == "prob2", "monotone_parameter_distance_normalized"] = np.nan

    expected_shortened = df.loc[[0, 1, 2, 4, 5, 6, 7]]
    expected_info = pd.DataFrame(
        {"algo1": [True], "algo2": [True]},
        index=["prob1"],
    )

    res_shortened, res_info = _clip_histories(
        df=df,
        stopping_criterion="x_and_y",
        x_precision=0.1,
        y_precision=0.1,
    )
    pd.testing.assert_frame_equal(res_shortened, expected_shortened)
    pd.testing.assert_frame_equal(res_info, expected_info, check_names=False)


def test_clip_histories_x_or_y_no_nan(df_for_clip_histories):
    df = df_for_clip_histories

    expected_shortened = df.loc[[0, 1, 4, 5, 6, 8, 11, 12, 13]]
    expected_info = pd.DataFrame(
        {"algo1": [True, True], "algo2": [True, True]},
        index=["prob1", "prob2"],
    )

    res_shortened, res_info = _clip_histories(
        df=df,
        stopping_criterion="x_or_y",
        x_precision=0.1,
        y_precision=0.1,
    )
    pd.testing.assert_frame_equal(res_shortened, expected_shortened)
    pd.testing.assert_frame_equal(res_info, expected_info, check_names=False)


def test_make_history_monotone_minimize():
    sorted_df = pd.DataFrame(
        columns=["problem", "algorithm", "n_evaluations", "to_make_monotone"],
        data=[
            # already monotone
            ["prob1", "algo1", 0, 3.3],
            ["prob1", "algo1", 1, 2.2],
            ["prob1", "algo1", 2, 1.1],
            # 3rd & 4th entry must be changed
            ["prob1", "algo2", 0, 3.3],
            ["prob1", "algo2", 1, 1.1],
            ["prob1", "algo2", 2, 2.2],  # 1.1
            ["prob1", "algo2", 2, 5.0],  # 1.1
            # up, down, up, down
            ["prob2", "algo1", 0, 2.2],  # 2.2
            ["prob2", "algo1", 1, 3.3],  # 2.2
            ["prob2", "algo1", 2, 1.1],  # 1.1
            ["prob2", "algo1", 3, 2.5],  # 1.1
            ["prob2", "algo1", 4, 2.0],  # 1.1
        ],
    )
    np.random.seed(40954)
    shuffled = sorted_df.sample(frac=1)

    res_shuffled = _make_history_monotone(
        df=shuffled, target_col="to_make_monotone", direction="minimize"
    )
    res_sorted = _make_history_monotone(
        df=sorted_df, target_col="to_make_monotone", direction="minimize"
    )

    expected = pd.Series(
        [  # prob1, algo1
            3.3,
            2.2,
            1.1,
            # prob1, algo2
            3.3,
            1.1,
            1.1,
            1.1,
            # prob2, algo1
            2.2,
            2.2,
            1.1,
            1.1,
            1.1,
        ],
        name="to_make_monotone",
    )
    pd.testing.assert_series_equal(res_sorted, expected)
    pd.testing.assert_series_equal(res_shuffled, expected)


@pytest.fixture
def benchmark_results():
    sec = pd.Timedelta(seconds=1)
    results = {
        ("prob1", "algo1"): {
            "criterion_history": pd.Series([1, 2, 3]),
            "time_history": pd.Series([sec, 2 * sec, 3 * sec]),
            "params_history": pd.DataFrame(
                [
                    [1, 2],
                    [1, 1],
                    [0.5, 0.5],
                ]
            ),
        },
        ("prob1", "algo2"): {
            "criterion_history": pd.Series([1, 2.5]),
            "time_history": pd.Series([0.5 * sec, 1.5 * sec]),
            "params_history": pd.DataFrame([[2, 3], [2, 2]]),
        },
        ("prob2", "algo1"): {
            "criterion_history": pd.Series([50, 40]),
            "time_history": pd.Series([3 * sec, 3.5 * sec]),
            "params_history": pd.DataFrame([[2], [4]]),
        },
        ("prob2", "algo2"): {
            "criterion_history": pd.Series([35]),
            "time_history": pd.Series([3.2 * sec]),
            "params_history": pd.DataFrame([[4.2]]),
        },
    }
    return results


def test_get_history_of_the_parameter_distance(benchmark_results):
    x_opt = {"prob1": np.array([1, 1]), "prob2": np.array([3])}
    res = _get_history_of_the_parameter_distance(results=benchmark_results, x_opt=x_opt)
    expected_df = pd.DataFrame(
        columns=["problem", "algorithm", "evaluation", "parameter_distance"],
        data=[
            ["prob1", "algo1", 0, 1],
            ["prob1", "algo1", 1, 0],
            ["prob1", "algo1", 2, np.sqrt(2 * 0.5**2)],
            ["prob1", "algo2", 0, np.sqrt(5)],
            ["prob1", "algo2", 1, np.sqrt(2)],
            ["prob2", "algo1", 0, 1],
            ["prob2", "algo1", 1, 1],
            ["prob2", "algo2", 0, 1.2],
        ],
    )
    expected = expected_df.set_index(["problem", "algorithm", "evaluation"])[
        "parameter_distance"
    ]
    pd.testing.assert_series_equal(res, expected)


def test_get_history_as_stacked_sr_from_results(benchmark_results):
    res = _get_history_as_stacked_sr_from_results(
        benchmark_results, key="criterion_history"
    )
    expected_df = pd.DataFrame(
        columns=["problem", "algorithm", "evaluation", "criterion"],
        data=[
            ["prob1", "algo1", 0, 1],
            ["prob1", "algo1", 1, 2],
            ["prob1", "algo1", 2, 3],
            ["prob1", "algo2", 0, 1],
            ["prob1", "algo2", 1, 2.5],
            ["prob2", "algo1", 0, 50],
            ["prob2", "algo1", 1, 40],
            ["prob2", "algo2", 0, 35],
        ],
    )
    expected = expected_df.set_index(["problem", "algorithm", "evaluation"])[
        "criterion"
    ]
    pd.testing.assert_series_equal(res, expected)


def test_create_convergence_histories(benchmark_results):
    problems = {
        "prob1": {
            "solution": {"value": 5, "params": pd.DataFrame(data={"value": [1, 1]})}
        },
        "prob2": {
            "solution": {"value": 1, "params": pd.DataFrame(data={"value": [3]})}
        },
    }
    res, _ = create_convergence_histories(
        problems=problems,
        results=benchmark_results,
        stopping_criterion=None,
        x_precision=None,
        y_precision=None,
    )

    expected_criterion = pd.DataFrame(
        columns=["problem", "algorithm", "evaluation", "criterion"],
        data=[
            ["prob1", "algo1", 0, 1],
            ["prob1", "algo1", 1, 2],
            ["prob1", "algo1", 2, 3],
            ["prob1", "algo2", 0, 1],
            ["prob1", "algo2", 1, 2.5],
            ["prob2", "algo1", 0, 50],
            ["prob2", "algo1", 1, 40],
            ["prob2", "algo2", 0, 35],
        ],
    )

    expected_x_distance = pd.DataFrame(
        columns=["problem", "algorithm", "evaluation", "parameter_distance"],
        data=[
            ["prob1", "algo1", 0, 1],
            ["prob1", "algo1", 1, 0],
            ["prob1", "algo1", 2, np.sqrt(2 * 0.5**2)],
            ["prob1", "algo2", 0, np.sqrt(5)],
            ["prob1", "algo2", 1, np.sqrt(2)],
            ["prob2", "algo1", 0, 1],
            ["prob2", "algo1", 1, 1],
            ["prob2", "algo2", 0, 1.2],
        ],
    )

    expected = pd.merge(
        expected_criterion,
        expected_x_distance,
        on=["problem", "algorithm", "evaluation"],
    ).rename(columns={"evaluation": "n_evaluations"})

    to_compare = [
        "problem",
        "algorithm",
        "n_evaluations",
        "criterion",
        "parameter_distance",
    ]
    # missing:
    # - criterion_normalized
    # - monotone_criterion
    # - monotone_criterion_normalized
    # - parameter_distance_normalized
    # - monotone_parameter_distance
    # - monotone_parameter_distance_normalized

    pd.testing.assert_frame_equal(res[to_compare], expected)
>>>>>>> a307c249
<|MERGE_RESOLUTION|>--- conflicted
+++ resolved
@@ -1,4 +1,3 @@
-<<<<<<< HEAD
 import numpy as np
 import pandas as pd
 import pytest
@@ -335,7 +334,7 @@
         data=[
             ["prob1", "algo1", 0, 1],
             ["prob1", "algo1", 1, 0],
-            ["prob1", "algo1", 2, np.sqrt(2 * 0.5 ** 2)],
+            ["prob1", "algo1", 2, np.sqrt(2 * 0.5**2)],
             ["prob1", "algo2", 0, np.sqrt(5)],
             ["prob1", "algo2", 1, np.sqrt(2)],
             ["prob2", "algo1", 0, 1],
@@ -408,7 +407,7 @@
         data=[
             ["prob1", "algo1", 0, 1],
             ["prob1", "algo1", 1, 0],
-            ["prob1", "algo1", 2, np.sqrt(2 * 0.5 ** 2)],
+            ["prob1", "algo1", 2, np.sqrt(2 * 0.5**2)],
             ["prob1", "algo2", 0, np.sqrt(5)],
             ["prob1", "algo2", 1, np.sqrt(2)],
             ["prob2", "algo1", 0, 1],
@@ -438,446 +437,4 @@
     # - monotone_parameter_distance
     # - monotone_parameter_distance_normalized
 
-    pd.testing.assert_frame_equal(res[to_compare], expected)
-=======
-import numpy as np
-import pandas as pd
-import pytest
-from estimagic.benchmarking.process_benchmark_results import _clip_histories
-from estimagic.benchmarking.process_benchmark_results import _find_first_converged
-from estimagic.benchmarking.process_benchmark_results import (
-    _get_history_as_stacked_sr_from_results,
-)
-from estimagic.benchmarking.process_benchmark_results import (
-    _get_history_of_the_parameter_distance,
-)
-from estimagic.benchmarking.process_benchmark_results import _make_history_monotone
-from estimagic.benchmarking.process_benchmark_results import _normalize
-from estimagic.benchmarking.process_benchmark_results import (
-    create_convergence_histories,
-)
-
-PROBLEMS = ["prob1", "prob2", "prob3"]
-
-
-@pytest.fixture
-def problem_algo_eval_df():
-    df = pd.DataFrame()
-    df["problem"] = ["prob1"] * 8 + ["prob2"] * 6
-    df["algorithm"] = ["algo1"] * 4 + ["algo2"] * 4 + ["algo1"] * 3 + ["algo2"] * 3
-    df["n_evaluations"] = [0, 1, 2, 3] * 2 + [0, 1, 2] * 2
-    return df
-
-
-def test_find_first_converged(problem_algo_eval_df):
-    # we can assume monotonicity, i.e. no switch back from True to False
-    converged = pd.Series(
-        [  # in the middle
-            False,
-            False,
-            True,
-            True,
-        ]
-        + [  # last entry
-            False,
-            False,
-            False,
-            True,
-        ]
-        + [  # first entry
-            True,
-            True,
-            True,
-        ]
-        + [  # not converged
-            False,
-            False,
-            False,
-        ]
-    )
-    res = _find_first_converged(converged, problem_algo_eval_df)
-    expected = pd.Series(
-        [  # in the middle
-            False,
-            False,
-            True,
-            False,
-        ]
-        + [  # last entry
-            False,
-            False,
-            False,
-            True,
-        ]
-        + [  # first entry
-            True,
-            False,
-            False,
-        ]
-        + [  # not converged
-            False,
-            False,
-            False,
-        ]
-    )
-    pd.testing.assert_series_equal(res, expected)
-
-
-def test_normalize_minimize():
-    start_values = pd.Series([5, 4, 10], index=PROBLEMS)
-    target_values = pd.Series([1, 0, 0], index=PROBLEMS)
-
-    df = pd.DataFrame()
-    df["problem"] = PROBLEMS * 3
-    df["criterion"] = start_values.tolist() + [2, 3, 9] + target_values.tolist()
-
-    res = _normalize(
-        df=df, col="criterion", start_values=start_values, target_values=target_values
-    )
-
-    # total improvements are [4, 4, 10]
-    # missing improvements are [1, 3, 9] for the [2, 3, 9] part
-
-    expected = pd.Series([1] * 3 + [0.25, 0.75, 0.9] + [0] * 3)
-    pd.testing.assert_series_equal(res, expected)
-
-
-def test_normalize_maximize():
-    start_values = pd.Series([1, 2, 3], index=PROBLEMS)
-    target_values = pd.Series([5, 7, 10], index=PROBLEMS)
-
-    df = pd.DataFrame()
-    df["problem"] = PROBLEMS * 3
-    df["criterion"] = start_values.tolist() + [2, 4, 9] + target_values.tolist()
-
-    res = _normalize(
-        df=df, col="criterion", start_values=start_values, target_values=target_values
-    )
-
-    # total improvements are [4, 5, 7]
-    # missing improvements are [3, 3, 1] for the [2, 4, 9] part
-
-    expected = pd.Series([1] * 3 + [3 / 4, 3 / 5, 1 / 7] + [0] * 3)
-    pd.testing.assert_series_equal(res, expected)
-
-
-@pytest.fixture
-def df_for_clip_histories(problem_algo_eval_df):
-    df = problem_algo_eval_df
-    df["monotone_criterion_normalized"] = [
-        # prob1, algo1: converged on 2nd
-        1.8,  # keep, not converged
-        0.05,  # keep, 1st converged
-        0.03,  # clip
-        0.0,  # clip
-        # prob1, algo2: converged on last
-        5.4,  # keep, not converged
-        3.3,  # keep, not converged
-        2.2,  # keep, not converged
-        0.08,  # keep, 1st converged
-        # prob2, algo1: converged on first
-        0.08,  # keep, 1st converged
-        0.04,  # drop
-        0.01,  # drop
-        # prob2, algo2: not converged
-        3.3,  # keep, not converged
-        2.2,  # keep, not converged
-        1.1,  # keep, not converged
-    ]
-    df["monotone_parameter_distance_normalized"] = [
-        # prob1, algo1: converged on 3rd -> 1 after y criterion
-        1.8,  # keep, not converged
-        0.5,  # keep, not converged
-        0.05,  # keep, 1st converged
-        0.01,  # clip
-        # prob1, algo2: converged on 3rd -> 1 before y criterion
-        2.2,  # keep, not converged
-        1.1,  # keep, not converged
-        0.04,  # keep, 1st converged
-        0.03,  # clip
-        # prob2, algo1: not converged (converged in y)
-        3.0,  # keep, not converged
-        3.0,  # keep, not converged
-        3.0,  # keep, not converged
-        # prob2, algo2: converged on 3rd (not converged in y)
-        2.2,  # keep, not converged
-        1.1,  # keep, not converged
-        0.04,  # keep, 1st converged
-    ]
-    return df
-
-
-def test_clip_histories_y(df_for_clip_histories):
-    expected_shortened = df_for_clip_histories.loc[[0, 1, 4, 5, 6, 7, 8, 11, 12, 13]]
-    expected_info = pd.DataFrame(
-        {"algo1": [True, True], "algo2": [True, False]},
-        index=["prob1", "prob2"],
-    )
-    res_shortened, res_info = _clip_histories(
-        df=df_for_clip_histories,
-        stopping_criterion="y",
-        x_precision=0.1,
-        y_precision=0.1,
-    )
-    pd.testing.assert_frame_equal(res_shortened, expected_shortened)
-    pd.testing.assert_frame_equal(res_info, expected_info, check_names=False)
-
-
-def test_clip_histories_x(df_for_clip_histories):
-    expected_shortened = df_for_clip_histories.loc[
-        [0, 1, 2, 4, 5, 6, 8, 9, 10, 11, 12, 13]
-    ]
-    expected_info = pd.DataFrame(
-        {"algo1": [True, False], "algo2": [True, True]},
-        index=["prob1", "prob2"],
-    )
-    res_shortened, res_info = _clip_histories(
-        df=df_for_clip_histories,
-        stopping_criterion="x",
-        x_precision=0.1,
-        y_precision=0.1,
-    )
-    pd.testing.assert_frame_equal(res_shortened, expected_shortened)
-    pd.testing.assert_frame_equal(res_info, expected_info, check_names=False)
-
-
-def test_clip_histories_x_and_y_with_nan(df_for_clip_histories):
-    df = df_for_clip_histories
-    df.loc[df["problem"] == "prob2", "monotone_parameter_distance_normalized"] = np.nan
-
-    expected_shortened = df.loc[[0, 1, 2, 4, 5, 6, 7]]
-    expected_info = pd.DataFrame(
-        {"algo1": [True], "algo2": [True]},
-        index=["prob1"],
-    )
-
-    res_shortened, res_info = _clip_histories(
-        df=df,
-        stopping_criterion="x_and_y",
-        x_precision=0.1,
-        y_precision=0.1,
-    )
-    pd.testing.assert_frame_equal(res_shortened, expected_shortened)
-    pd.testing.assert_frame_equal(res_info, expected_info, check_names=False)
-
-
-def test_clip_histories_x_or_y_no_nan(df_for_clip_histories):
-    df = df_for_clip_histories
-
-    expected_shortened = df.loc[[0, 1, 4, 5, 6, 8, 11, 12, 13]]
-    expected_info = pd.DataFrame(
-        {"algo1": [True, True], "algo2": [True, True]},
-        index=["prob1", "prob2"],
-    )
-
-    res_shortened, res_info = _clip_histories(
-        df=df,
-        stopping_criterion="x_or_y",
-        x_precision=0.1,
-        y_precision=0.1,
-    )
-    pd.testing.assert_frame_equal(res_shortened, expected_shortened)
-    pd.testing.assert_frame_equal(res_info, expected_info, check_names=False)
-
-
-def test_make_history_monotone_minimize():
-    sorted_df = pd.DataFrame(
-        columns=["problem", "algorithm", "n_evaluations", "to_make_monotone"],
-        data=[
-            # already monotone
-            ["prob1", "algo1", 0, 3.3],
-            ["prob1", "algo1", 1, 2.2],
-            ["prob1", "algo1", 2, 1.1],
-            # 3rd & 4th entry must be changed
-            ["prob1", "algo2", 0, 3.3],
-            ["prob1", "algo2", 1, 1.1],
-            ["prob1", "algo2", 2, 2.2],  # 1.1
-            ["prob1", "algo2", 2, 5.0],  # 1.1
-            # up, down, up, down
-            ["prob2", "algo1", 0, 2.2],  # 2.2
-            ["prob2", "algo1", 1, 3.3],  # 2.2
-            ["prob2", "algo1", 2, 1.1],  # 1.1
-            ["prob2", "algo1", 3, 2.5],  # 1.1
-            ["prob2", "algo1", 4, 2.0],  # 1.1
-        ],
-    )
-    np.random.seed(40954)
-    shuffled = sorted_df.sample(frac=1)
-
-    res_shuffled = _make_history_monotone(
-        df=shuffled, target_col="to_make_monotone", direction="minimize"
-    )
-    res_sorted = _make_history_monotone(
-        df=sorted_df, target_col="to_make_monotone", direction="minimize"
-    )
-
-    expected = pd.Series(
-        [  # prob1, algo1
-            3.3,
-            2.2,
-            1.1,
-            # prob1, algo2
-            3.3,
-            1.1,
-            1.1,
-            1.1,
-            # prob2, algo1
-            2.2,
-            2.2,
-            1.1,
-            1.1,
-            1.1,
-        ],
-        name="to_make_monotone",
-    )
-    pd.testing.assert_series_equal(res_sorted, expected)
-    pd.testing.assert_series_equal(res_shuffled, expected)
-
-
-@pytest.fixture
-def benchmark_results():
-    sec = pd.Timedelta(seconds=1)
-    results = {
-        ("prob1", "algo1"): {
-            "criterion_history": pd.Series([1, 2, 3]),
-            "time_history": pd.Series([sec, 2 * sec, 3 * sec]),
-            "params_history": pd.DataFrame(
-                [
-                    [1, 2],
-                    [1, 1],
-                    [0.5, 0.5],
-                ]
-            ),
-        },
-        ("prob1", "algo2"): {
-            "criterion_history": pd.Series([1, 2.5]),
-            "time_history": pd.Series([0.5 * sec, 1.5 * sec]),
-            "params_history": pd.DataFrame([[2, 3], [2, 2]]),
-        },
-        ("prob2", "algo1"): {
-            "criterion_history": pd.Series([50, 40]),
-            "time_history": pd.Series([3 * sec, 3.5 * sec]),
-            "params_history": pd.DataFrame([[2], [4]]),
-        },
-        ("prob2", "algo2"): {
-            "criterion_history": pd.Series([35]),
-            "time_history": pd.Series([3.2 * sec]),
-            "params_history": pd.DataFrame([[4.2]]),
-        },
-    }
-    return results
-
-
-def test_get_history_of_the_parameter_distance(benchmark_results):
-    x_opt = {"prob1": np.array([1, 1]), "prob2": np.array([3])}
-    res = _get_history_of_the_parameter_distance(results=benchmark_results, x_opt=x_opt)
-    expected_df = pd.DataFrame(
-        columns=["problem", "algorithm", "evaluation", "parameter_distance"],
-        data=[
-            ["prob1", "algo1", 0, 1],
-            ["prob1", "algo1", 1, 0],
-            ["prob1", "algo1", 2, np.sqrt(2 * 0.5**2)],
-            ["prob1", "algo2", 0, np.sqrt(5)],
-            ["prob1", "algo2", 1, np.sqrt(2)],
-            ["prob2", "algo1", 0, 1],
-            ["prob2", "algo1", 1, 1],
-            ["prob2", "algo2", 0, 1.2],
-        ],
-    )
-    expected = expected_df.set_index(["problem", "algorithm", "evaluation"])[
-        "parameter_distance"
-    ]
-    pd.testing.assert_series_equal(res, expected)
-
-
-def test_get_history_as_stacked_sr_from_results(benchmark_results):
-    res = _get_history_as_stacked_sr_from_results(
-        benchmark_results, key="criterion_history"
-    )
-    expected_df = pd.DataFrame(
-        columns=["problem", "algorithm", "evaluation", "criterion"],
-        data=[
-            ["prob1", "algo1", 0, 1],
-            ["prob1", "algo1", 1, 2],
-            ["prob1", "algo1", 2, 3],
-            ["prob1", "algo2", 0, 1],
-            ["prob1", "algo2", 1, 2.5],
-            ["prob2", "algo1", 0, 50],
-            ["prob2", "algo1", 1, 40],
-            ["prob2", "algo2", 0, 35],
-        ],
-    )
-    expected = expected_df.set_index(["problem", "algorithm", "evaluation"])[
-        "criterion"
-    ]
-    pd.testing.assert_series_equal(res, expected)
-
-
-def test_create_convergence_histories(benchmark_results):
-    problems = {
-        "prob1": {
-            "solution": {"value": 5, "params": pd.DataFrame(data={"value": [1, 1]})}
-        },
-        "prob2": {
-            "solution": {"value": 1, "params": pd.DataFrame(data={"value": [3]})}
-        },
-    }
-    res, _ = create_convergence_histories(
-        problems=problems,
-        results=benchmark_results,
-        stopping_criterion=None,
-        x_precision=None,
-        y_precision=None,
-    )
-
-    expected_criterion = pd.DataFrame(
-        columns=["problem", "algorithm", "evaluation", "criterion"],
-        data=[
-            ["prob1", "algo1", 0, 1],
-            ["prob1", "algo1", 1, 2],
-            ["prob1", "algo1", 2, 3],
-            ["prob1", "algo2", 0, 1],
-            ["prob1", "algo2", 1, 2.5],
-            ["prob2", "algo1", 0, 50],
-            ["prob2", "algo1", 1, 40],
-            ["prob2", "algo2", 0, 35],
-        ],
-    )
-
-    expected_x_distance = pd.DataFrame(
-        columns=["problem", "algorithm", "evaluation", "parameter_distance"],
-        data=[
-            ["prob1", "algo1", 0, 1],
-            ["prob1", "algo1", 1, 0],
-            ["prob1", "algo1", 2, np.sqrt(2 * 0.5**2)],
-            ["prob1", "algo2", 0, np.sqrt(5)],
-            ["prob1", "algo2", 1, np.sqrt(2)],
-            ["prob2", "algo1", 0, 1],
-            ["prob2", "algo1", 1, 1],
-            ["prob2", "algo2", 0, 1.2],
-        ],
-    )
-
-    expected = pd.merge(
-        expected_criterion,
-        expected_x_distance,
-        on=["problem", "algorithm", "evaluation"],
-    ).rename(columns={"evaluation": "n_evaluations"})
-
-    to_compare = [
-        "problem",
-        "algorithm",
-        "n_evaluations",
-        "criterion",
-        "parameter_distance",
-    ]
-    # missing:
-    # - criterion_normalized
-    # - monotone_criterion
-    # - monotone_criterion_normalized
-    # - parameter_distance_normalized
-    # - monotone_parameter_distance
-    # - monotone_parameter_distance_normalized
-
-    pd.testing.assert_frame_equal(res[to_compare], expected)
->>>>>>> a307c249
+    pd.testing.assert_frame_equal(res[to_compare], expected)