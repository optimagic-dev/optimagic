--- conflicted
+++ resolved
@@ -21,7 +21,6 @@
 from optimagic.optimization.internal_optimization_problem import (
     InternalOptimizationProblem,
 )
-<<<<<<< HEAD
 from optimagic.typing import (
     AggregationLevel,
     NonNegativeFloat,
@@ -29,9 +28,6 @@
     PositiveFloat,
     PositiveInt,
 )
-=======
-from optimagic.typing import AggregationLevel, NonNegativeInt, PositiveInt
->>>>>>> 0f4a30ba
 
 if IS_NEVERGRAD_INSTALLED:
     import nevergrad as ng
@@ -1054,7 +1050,6 @@
 #     return results
 
 
-<<<<<<< HEAD
 # def _batch_constraint_evaluations(
 #     constraints: list[dict[str, Any]], x_list: list[Any], n_cores: int
 # ) -> list[list[NDArray[np.float64]]]:
@@ -1063,141 +1058,4 @@
 #     func = partial(_get_constraint_evaluations, constraints)
 #     results = batch(func=func, arguments=[x for x in x_list], n_cores=n_cores)
 #     return results
-###
-=======
-        return result
-
-
-@mark.minimizer(
-    name="nevergrad_oneplusone",
-    solver_type=AggregationLevel.SCALAR,
-    is_available=IS_NEVERGRAD_INSTALLED,
-    is_global=True,
-    needs_jac=False,
-    needs_hess=False,
-    needs_bounds=False,
-    supports_parallelism=True,
-    supports_bounds=True,
-    supports_infinite_bounds=False,
-    supports_linear_constraints=False,
-    supports_nonlinear_constraints=False,
-    disable_history=False,
-)
-@dataclass(frozen=True)
-class NevergradOnePlusOne(Algorithm):
-    noise_handling: (
-        Literal["random", "optimistic"]
-        | tuple[Literal["random", "optimistic"], float]
-        | None
-    ) = None
-    mutation: Literal[
-        "gaussian",
-        "cauchy",
-        "discrete",
-        "fastga",
-        "rls",
-        "doublefastga",
-        "adaptive",
-        "coordinatewise_adaptive",
-        "portfolio",
-        "discreteBSO",
-        "lengler",
-        "lengler2",
-        "lengler3",
-        "lenglerhalf",
-        "lenglerfourth",
-        "doerr",
-        "lognormal",
-        "xlognormal",
-        "xsmalllognormal",
-        "tinylognormal",
-        "smalllognormal",
-        "biglognormal",
-        "hugelognormal",
-    ] = "gaussian"
-    annealing: (
-        Literal[
-            "none", "Exp0.9", "Exp0.99", "Exp0.9Auto", "Lin100.0", "Lin1.0", "LinAuto"
-        ]
-        | None
-    ) = None
-    sparse: bool = False
-    super_radii: bool = False
-    smoother: bool = False
-    roulette_size: PositiveInt = 64
-    antismooth: NonNegativeInt = 4
-    crossover: bool = False
-    crossover_type: (
-        Literal["none", "rand", "max", "min", "onepoint", "twopoint"] | None
-    ) = None
-    tabu_length: NonNegativeInt = 1000
-    rotation: bool = False
-    seed: int | None = None
-    stopping_maxfun: PositiveInt = STOPPING_MAXFUN_GLOBAL
-    n_cores: PositiveInt = 1
-
-    def _solve_internal_problem(
-        self, problem: InternalOptimizationProblem, x0: NDArray[np.float64]
-    ) -> InternalOptimizeResult:
-        if not IS_NEVERGRAD_INSTALLED:
-            raise NotInstalledError(
-                "The nevergrad_oneplusone optimizer requires the 'nevergrad' package "
-                "to be installed. You can install it with `pip install nevergrad`. "
-                "Visit https://facebookresearch.github.io/nevergrad/getting_started.html"
-                " for more detailed installation instructions."
-            )
-
-        instrum = ng.p.Array(
-            init=x0, lower=problem.bounds.lower, upper=problem.bounds.upper
-        )
-
-        instrum.specify_tabu_length(tabu_length=self.tabu_length)
-        instrum = ng.p.Instrumentation(instrum)
-
-        if self.seed is not None:
-            instrum.random_state.seed(self.seed)
-
-        optimizer = ng.optimizers.ParametrizedOnePlusOne(
-            noise_handling=self.noise_handling,
-            mutation=self.mutation,
-            crossover=self.crossover,
-            rotation=self.rotation,
-            annealing=self.annealing or "none",
-            sparse=self.sparse,
-            smoother=self.smoother,
-            super_radii=self.super_radii,
-            roulette_size=self.roulette_size,
-            antismooth=self.antismooth,
-            crossover_type=self.crossover_type or "none",
-        )(
-            parametrization=instrum,
-            budget=self.stopping_maxfun,
-            num_workers=self.n_cores,
-        )
-
-        while optimizer.num_ask < self.stopping_maxfun:
-            x_list = [
-                optimizer.ask()
-                for _ in range(
-                    min(self.n_cores, self.stopping_maxfun - optimizer.num_ask)
-                )
-            ]
-            losses = problem.batch_fun(
-                [x.value[0][0] for x in x_list], n_cores=self.n_cores
-            )
-            for x, loss in zip(x_list, losses, strict=True):
-                optimizer.tell(x, loss)
-
-        recommendation = optimizer.provide_recommendation()
-
-        result = InternalOptimizeResult(
-            x=recommendation.value[0][0],
-            fun=recommendation.loss,
-            success=True,
-            n_fun_evals=optimizer.num_ask,
-            n_jac_evals=0,
-            n_hess_evals=0,
-        )
-
-        return result
->>>>>>> 0f4a30ba
+###