--- conflicted
+++ resolved
@@ -377,10 +377,7 @@
         if step_size is None:
             step_size = base_steps
 
-<<<<<<< HEAD
     return step_size
-=======
-    return steps
 
 
 def replace_and_warn_about_deprecated_derivatives(candidate, name):
@@ -404,5 +401,4 @@
         if key in key_to_marker:
             out.append(key_to_marker[key](func))
 
-    return out
->>>>>>> ae2b95d9
+    return out