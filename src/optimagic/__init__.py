--- conflicted
+++ resolved
@@ -47,10 +47,7 @@
     "OptimizeLogReader",
     "OptimizeResult",
     "Bounds",
-<<<<<<< HEAD
     "mark",
-=======
     "ScalingOptions",
->>>>>>> cbbdd61a
     "__version__",
 ]