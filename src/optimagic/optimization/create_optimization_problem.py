--- conflicted
+++ resolved
@@ -21,11 +21,8 @@
     InvalidFunctionError,
     MissingInputError,
 )
-<<<<<<< HEAD
+from optimagic.logging.logger import LogOptions, SQLiteLogOptions
 from optimagic.optimization.algorithm import AlgoInfo, Algorithm
-=======
-from optimagic.logging.logger import LogOptions, SQLiteLogOptions
->>>>>>> 24e44a73
 from optimagic.optimization.fun_value import (
     SpecificFunctionValue,
     convert_fun_output_to_function_value,
@@ -47,17 +44,8 @@
     infer_aggregation_level,
     partial_func_of_params,
 )
-<<<<<<< HEAD
 from optimagic.typing import AggregationLevel, Direction, ErrorHandling, PyTree
 from optimagic.utilities import propose_alternatives
-=======
-from optimagic.typing import (
-    AggregationLevel,
-    OptimizationType,
-    OptimizationTypeLiteral,
-    PyTree,
-)
->>>>>>> 24e44a73
 
 
 @dataclass(frozen=True)
@@ -89,26 +77,14 @@
     fun_and_jac: Callable[[PyTree], tuple[SpecificFunctionValue, PyTree]] | None
     numdiff_options: NumdiffOptions
     # TODO: logging will become None | Logger and log_options will be removed
-<<<<<<< HEAD
-    logging: bool | Path | None
-    log_options: dict[str, Any] | None
     error_handling: ErrorHandling
-=======
     logger: LogOptions | None
-    # TODO: error_handling will become None | ErrorHandlingOptions and error_penalty
-    # will be removed
-    error_handling: Literal["raise", "continue"]
->>>>>>> 24e44a73
     error_penalty: dict[str, Any] | None
     scaling: ScalingOptions | None
     multistart: MultistartOptions | None
     collect_history: bool
     skip_checks: bool
-<<<<<<< HEAD
     direction: Direction
-=======
-    direction: OptimizationType | OptimizationTypeLiteral
->>>>>>> 24e44a73
     fun_eval: SpecificFunctionValue
 
 
