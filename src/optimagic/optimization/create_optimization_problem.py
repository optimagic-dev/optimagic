import warnings
from dataclasses import dataclass
from pathlib import Path
from typing import Any, Callable, Literal

from optimagic import deprecations
from optimagic.decorators import AlgoInfo
from optimagic.deprecations import (
    replace_and_warn_about_deprecated_algo_options,
    replace_and_warn_about_deprecated_bounds,
)
from optimagic.differentiation.numdiff_options import (
    NumdiffOptions,
    NumdiffOptionsPurpose,
    get_default_numdiff_options,
    pre_process_numdiff_options,
)
from optimagic.exceptions import (
    AliasError,
    InvalidFunctionError,
    MissingInputError,
)
from optimagic.optimization.fun_value import (
    SpecificFunctionValue,
    convert_fun_output_to_function_value,
    enforce_return_type,
    enforce_return_type_with_jac,
)
from optimagic.optimization.get_algorithm import (
    process_user_algorithm,
)
from optimagic.optimization.multistart_options import (
    MultistartOptions,
    pre_process_multistart,
)
from optimagic.optimization.scipy_aliases import (
    map_method_to_algorithm,
    split_fun_and_jac,
)
from optimagic.parameters.bounds import Bounds, pre_process_bounds
from optimagic.parameters.scaling import ScalingOptions, pre_process_scaling
from optimagic.shared.process_user_function import (
    get_kwargs_from_args,
    infer_aggregation_level,
    partial_func_of_params,
)
from optimagic.typing import AggregationLevel, PyTree


@dataclass(frozen=True)
class OptimizationProblem:
    """Collect everything that defines the optimization problem.

    The attributes are very close to the arguments of `maximize` and `minimize` but they
    are converted to stricter types. For example, the bounds argument that can be a
    sequence of tuples, a scipy.optimize.Bounds object or an optimagic.Bounds when
    calling `maximize` or `minimize` is converted to an optimagic.Bounds object.

    All deprecated arguments are removed and all scipy aliases are replaced by their
    optimagic counterparts.

    All user provided functions are partialled if corresponding `kwargs` dictionaries
    were provided.

    # TODO: Document attributes after other todos are resolved.

    """

    fun: Callable[[PyTree], SpecificFunctionValue]
    params: PyTree
    # TODO: algorithm will become an Algorithm object; algo_options and algo_info will
    # be removed and become part of Algorithm
    algorithm: Callable | str
    algo_options: dict[str, Any] | None
    algo_info: AlgoInfo
    bounds: Bounds | None
    # TODO: constraints will become list[Constraint] | None
    constraints: list[dict[str, Any]]
    jac: Callable[[PyTree], PyTree] | None
    fun_and_jac: Callable[[PyTree], tuple[SpecificFunctionValue, PyTree]] | None
<<<<<<< HEAD
    numdiff_options: NumdiffOptions
=======
    # TODO: numdiff_options will become NumDiffOptions
    numdiff_options: dict[str, Any] | None
>>>>>>> 735dfe11
    # TODO: logging will become None | Logger and log_options will be removed
    logging: bool | Path | None
    log_options: dict[str, Any] | None
    # TODO: error_handling will become None | ErrorHandlingOptions and error_penalty
    # will be removed
    error_handling: Literal["raise", "continue"]
    error_penalty: dict[str, Any] | None
    scaling: ScalingOptions | None
    multistart: MultistartOptions | None
    collect_history: bool
    skip_checks: bool
    direction: Literal["minimize", "maximize"]
    fun_eval: SpecificFunctionValue


def create_optimization_problem(
    direction,
    fun,
    params,
    algorithm,
    *,
    bounds,
    fun_kwargs,
    constraints,
    algo_options,
    jac,
    jac_kwargs,
    fun_and_jac,
    fun_and_jac_kwargs,
    numdiff_options,
    logging,
    log_options,
    error_handling,
    error_penalty,
    scaling,
    multistart,
    collect_history,
    skip_checks,
    # scipy aliases
    x0,
    method,
    args,
    # scipy arguments that are not yet supported
    hess,
    hessp,
    callback,
    # scipy arguments that will never be supported
    options,
    tol,
    # deprecated arguments
    criterion,
    criterion_kwargs,
    derivative,
    derivative_kwargs,
    criterion_and_derivative,
    criterion_and_derivative_kwargs,
    lower_bounds,
    upper_bounds,
    soft_lower_bounds,
    soft_upper_bounds,
    scaling_options,
    multistart_options,
):
    # ==================================================================================
    # error handling needed as long as fun is an optional argument
    # ==================================================================================

    if fun is None and criterion is None:
        msg = (
            "Missing objective function. Please provide an objective function as the "
            "first positional argument or as the keyword argument `fun`."
        )
        raise MissingInputError(msg)

    if params is None and x0 is None:
        msg = (
            "Missing start parameters. Please provide start parameters as the second "
            "positional argument or as the keyword argument `params`."
        )
        raise MissingInputError(msg)

    if algorithm is None and method is None:
        msg = (
            "Missing algorithm. Please provide an algorithm as the third positional "
            "argument or as the keyword argument `algorithm`."
        )
        raise MissingInputError(msg)

    # ==================================================================================
    # deprecations
    # ==================================================================================

    if criterion is not None:
        deprecations.throw_criterion_future_warning()
        fun = criterion if fun is None else fun

    if criterion_kwargs is not None:
        deprecations.throw_criterion_kwargs_future_warning()
        fun_kwargs = criterion_kwargs if fun_kwargs is None else fun_kwargs

    if derivative is not None:
        deprecations.throw_derivative_future_warning()
        jac = derivative if jac is None else jac

    if derivative_kwargs is not None:
        deprecations.throw_derivative_kwargs_future_warning()
        jac_kwargs = derivative_kwargs if jac_kwargs is None else jac_kwargs

    if criterion_and_derivative is not None:
        deprecations.throw_criterion_and_derivative_future_warning()
        fun_and_jac = criterion_and_derivative if fun_and_jac is None else fun_and_jac

    if criterion_and_derivative_kwargs is not None:
        deprecations.throw_criterion_and_derivative_kwargs_future_warning()
        fun_and_jac_kwargs = (
            criterion_and_derivative_kwargs
            if fun_and_jac_kwargs is None
            else fun_and_jac_kwargs
        )

    if scaling_options is not None:
        deprecations.throw_scaling_options_future_warning()
        if scaling is True and scaling_options is not None:
            scaling = scaling_options

    if multistart_options is not None:
        deprecations.throw_multistart_options_future_warning()
        if multistart is True and multistart_options is not None:
            multistart = multistart_options

    algo_options = replace_and_warn_about_deprecated_algo_options(algo_options)

    bounds = replace_and_warn_about_deprecated_bounds(
        lower_bounds=lower_bounds,
        upper_bounds=upper_bounds,
        bounds=bounds,
        soft_lower_bounds=soft_lower_bounds,
        soft_upper_bounds=soft_upper_bounds,
    )

    if isinstance(jac, dict):
        jac = deprecations.replace_and_warn_about_deprecated_derivatives(jac, "jac")

    if isinstance(fun_and_jac, dict):
        fun_and_jac = deprecations.replace_and_warn_about_deprecated_derivatives(
            fun_and_jac, "fun_and_jac"
        )
    # ==================================================================================
    # handle scipy aliases
    # ==================================================================================

    if x0 is not None:
        if params is not None:
            msg = (
                "x0 is an alias for params (for better compatibility with scipy). "
                "Do not use both x0 and params."
            )
            raise AliasError(msg)
        else:
            params = x0

    if method is not None:
        if algorithm is not None:
            msg = (
                "method is an alias for algorithm to select the scipy optimizers under "
                "their original name. Do not use both method and algorithm."
            )
            raise AliasError(msg)
        else:
            algorithm = map_method_to_algorithm(method)

    if args is not None:
        if (
            fun_kwargs is not None
            or jac_kwargs is not None
            or fun_and_jac_kwargs is not None
        ):
            msg = (
                "args is an alternative to fun_kwargs, jac_kwargs and "
                "fun_and_jac_kwargs that optimagic supports for compatibility "
                "with scipy. Do not use args in conjunction with any of the other "
                "arguments."
            )
            raise AliasError(msg)
        else:
            kwargs = get_kwargs_from_args(args, fun, offset=1)
            fun_kwargs, jac_kwargs, fun_and_jac_kwargs = kwargs, kwargs, kwargs

    # jac is not an alias but we need to handle the case where `jac=True`, i.e. fun is
    # actually fun_and_jac. This is not recommended in optimagic because then optimizers
    # cannot evaluate fun in isolation but we can easily support it for compatibility.
    if jac is True:
        jac = None
        if fun_and_jac is None:
            fun_and_jac = fun
            fun = split_fun_and_jac(fun_and_jac, target="fun")

    # ==================================================================================
    # Handle scipy arguments that are not yet implemented
    # ==================================================================================

    if hess is not None:
        msg = (
            "The hess argument is not yet supported in optimagic. Creat an issue on "
            "https://github.com/OpenSourceEconomics/optimagic/ if you have urgent need "
            "for this feature."
        )
        raise NotImplementedError(msg)

    if hessp is not None:
        msg = (
            "The hessp argument is not yet supported in optimagic. Creat an issue on "
            "https://github.com/OpenSourceEconomics/optimagic/ if you have urgent need "
            "for this feature."
        )
        raise NotImplementedError(msg)

    if callback is not None:
        msg = (
            "The callback argument is not yet supported in optimagic. Creat an issue "
            "on https://github.com/OpenSourceEconomics/optimagic/ if you have urgent "
            "need for this feature."
        )
        raise NotImplementedError(msg)

    # ==================================================================================
    # Handle scipy arguments that will never be supported
    # ==================================================================================

    if options is not None:
        # TODO: Add link to a how-to guide or tutorial for this
        msg = (
            "The options argument is not supported in optimagic. Please use the "
            "algo_options argument instead."
        )
        raise NotImplementedError(msg)

    if tol is not None:
        # TODO: Add link to a how-to guide or tutorial for this
        msg = (
            "The tol argument is not supported in optimagic. Please use "
            "algo_options or configured algorithms instead to set convergence criteria "
            "for your optimizer."
        )
        raise NotImplementedError(msg)

    # ==================================================================================
    # Set default values and check options
    # ==================================================================================
    bounds = pre_process_bounds(bounds)
    scaling = pre_process_scaling(scaling)
    multistart = pre_process_multistart(multistart)
    numdiff_options = pre_process_numdiff_options(numdiff_options)

    if numdiff_options is None:
        numdiff_options = get_default_numdiff_options(
            purpose=NumdiffOptionsPurpose.OPTIMIZE
        )

    fun_kwargs = {} if fun_kwargs is None else fun_kwargs
    constraints = [] if constraints is None else constraints
    algo_options = {} if algo_options is None else algo_options
    jac_kwargs = {} if jac_kwargs is None else jac_kwargs
    fun_and_jac_kwargs = {} if fun_and_jac_kwargs is None else fun_and_jac_kwargs
    log_options = {} if log_options is None else log_options
    error_penalty = {} if error_penalty is None else error_penalty
    if logging:
        logging = Path(logging)

    # ==================================================================================
    # evaluate fun for the first time
    # ==================================================================================
    fun = partial_func_of_params(
        func=fun,
        kwargs=fun_kwargs,
        name="criterion",
        skip_checks=skip_checks,
    )

    # This should be done as late as possible; It has to be done here to infer the
    # problem type until the decorator approach becomes mandatory.
<<<<<<< HEAD
    # TODO: Move this into `_optimize` and there as late as soon as we reach 0.6.0
=======
    # TODO: Move this into `_optimize` as soon as we reach 0.6.0
>>>>>>> 735dfe11
    try:
        fun_eval = fun(params)
    except (KeyboardInterrupt, SystemExit):
        raise
    except Exception as e:
        msg = "Error while evaluating fun at start params."
        raise InvalidFunctionError(msg) from e

    if deprecations.is_dict_output(fun_eval):
        deprecations.throw_dict_output_warning()

    # ==================================================================================
    # infer the problem type
    # ==================================================================================

    if deprecations.is_dict_output(fun_eval):
        problem_type = deprecations.infer_problem_type_from_dict_output(fun_eval)
    else:
        problem_type = infer_aggregation_level(fun)

    if problem_type == AggregationLevel.LEAST_SQUARES and direction == "maximize":
        raise InvalidFunctionError("Least-squares problems cannot be maximized.")

    # ==================================================================================
    # process the fun_eval; Can be removed once the first evaluation gets moved to
    # a later point where the `enforce` decorator has already been applied.
    # ==================================================================================
    if deprecations.is_dict_output(fun_eval):
        fun_eval = deprecations.convert_dict_to_function_value(fun_eval)
        fun = deprecations.replace_dict_output(fun)
    else:
        fun_eval = convert_fun_output_to_function_value(fun_eval, problem_type)

    fun = enforce_return_type(problem_type)(fun)

    # ==================================================================================
    # Get the algorithm info
    # ==================================================================================
    raw_algo, algo_info = process_user_algorithm(algorithm)

    if algo_info.solver_type == AggregationLevel.LIKELIHOOD:
        if problem_type not in [
            AggregationLevel.LIKELIHOOD,
            AggregationLevel.LEAST_SQUARES,
        ]:
            raise InvalidFunctionError(
                "Likelihood solvers can only be used with likelihood or least-squares "
                "problems."
<<<<<<< HEAD
            )
    if algo_info.solver_type == AggregationLevel.LEAST_SQUARES:
        if problem_type != AggregationLevel.LEAST_SQUARES:
            raise InvalidFunctionError(
                "Least-squares solvers can only be used with least-squares problems."
            )
=======
            )
    if algo_info.solver_type == AggregationLevel.LEAST_SQUARES:
        if problem_type != AggregationLevel.LEAST_SQUARES:
            raise InvalidFunctionError(
                "Least-squares solvers can only be used with least-squares problems."
            )
>>>>>>> 735dfe11

    # ==================================================================================
    # select the correct derivative functions
    # ==================================================================================

    if jac is not None:
        jac = pre_process_derivatives(
            candidate=jac, name="jac", solver_type=algo_info.solver_type
        )

    if fun_and_jac is not None:
        fun_and_jac = pre_process_derivatives(
            candidate=fun_and_jac, name="fun_and_jac", solver_type=algo_info.solver_type
        )

    # ==================================================================================
    # partial the kwargs into corresponding functions
    # ==================================================================================

    if jac is not None:
        jac = partial_func_of_params(
            func=jac,
            kwargs=jac_kwargs,
            name="derivative",
            skip_checks=skip_checks,
        )

    if fun_and_jac is not None:
        fun_and_jac = partial_func_of_params(
            func=fun_and_jac,
            kwargs=fun_and_jac_kwargs,
            name="criterion_and_derivative",
            skip_checks=skip_checks,
        )
        fun_and_jac = deprecations.replace_dict_output(fun_and_jac)

        fun_and_jac = enforce_return_type_with_jac(algo_info.solver_type)(fun_and_jac)

    # ==================================================================================
    # Check types of arguments
    # ==================================================================================

    if not skip_checks:
        if params is None:
            raise ValueError("params cannot be None")

        if not isinstance(fun, Callable):
            raise ValueError("fun must be a callable")

        if not isinstance(algorithm, Callable | str):
            raise ValueError("algorithm must be a callable or a string")

        if not isinstance(algo_options, dict | None):
            raise ValueError("algo_options must be a dictionary or None")

        if not isinstance(algo_info, AlgoInfo):
            raise ValueError("algo_info must be an AlgoInfo object")

        if not isinstance(bounds, Bounds | None):
            raise ValueError("bounds must be a Bounds object or None")

        if not isinstance(constraints, list | dict):
            raise ValueError("constraints must be a list or a dictionary")

        if not isinstance(jac, Callable | None):
            raise ValueError("jac must be a callable or None")

        if not isinstance(fun_and_jac, Callable | None):
            raise ValueError("fun_and_jac must be a callable or None")

        if not isinstance(numdiff_options, NumdiffOptions):
            raise ValueError("numdiff_options must be a NumdiffOptions object")

        if not isinstance(logging, bool | Path | None):
            raise ValueError("logging must be a boolean, a path or None")

        if not isinstance(log_options, dict | None):
            raise ValueError("log_options must be a dictionary or None")

        if not isinstance(error_penalty, dict | None):
            raise ValueError("error_penalty must be a dictionary or None")

        if not isinstance(scaling, ScalingOptions | None):
            raise ValueError("scaling must be a ScalingOptions object or None")

        if not isinstance(multistart, MultistartOptions | None):
            raise ValueError("multistart must be a MultistartOptions object or None")

        if not isinstance(collect_history, bool):
            raise ValueError("collect_history must be a boolean")

        if not isinstance(direction, str) or direction not in ["minimize", "maximize"]:
            raise ValueError("direction must be 'minimize' or 'maximize'")

        if not isinstance(error_handling, str) or error_handling not in [
            "raise",
            "continue",
        ]:
            raise ValueError("error_handling must be 'raise' or 'continue'")

    # ==================================================================================
    # create the problem object
    # ==================================================================================

    problem = OptimizationProblem(
        fun=fun,
        params=params,
        algorithm=raw_algo,
        algo_options=algo_options,
        algo_info=algo_info,
        bounds=bounds,
        constraints=constraints,
        jac=jac,
        fun_and_jac=fun_and_jac,
        numdiff_options=numdiff_options,
        logging=logging,
        log_options=log_options,
        error_handling=error_handling,
        error_penalty=error_penalty,
        scaling=scaling,
        multistart=multistart,
        collect_history=collect_history,
        skip_checks=skip_checks,
        direction=direction,
        fun_eval=fun_eval,
    )

    return problem


def pre_process_derivatives(candidate, name, solver_type):
    if callable(candidate):
        candidate = [candidate]

    out = None
    for func in candidate:
        if not callable(func):
            raise ValueError(f"{name} must be a callable or sequence of callables.")

        problem_type = infer_aggregation_level(func)
        if problem_type == solver_type:
            out = func

    if out is None:
        msg = (
            f"You used the `{name}` argument but none of the callables you provided "
            "has the correct aggregation level for your selected optimization "
            "algorithm. Falling back to numerical derivatives."
        )
        warnings.warn(msg)

    return out<|MERGE_RESOLUTION|>--- conflicted
+++ resolved
@@ -10,7 +10,7 @@
     replace_and_warn_about_deprecated_bounds,
 )
 from optimagic.differentiation.numdiff_options import (
-    NumdiffOptions,
+    NumDiffOptions,
     NumdiffOptionsPurpose,
     get_default_numdiff_options,
     pre_process_numdiff_options,
@@ -78,12 +78,7 @@
     constraints: list[dict[str, Any]]
     jac: Callable[[PyTree], PyTree] | None
     fun_and_jac: Callable[[PyTree], tuple[SpecificFunctionValue, PyTree]] | None
-<<<<<<< HEAD
-    numdiff_options: NumdiffOptions
-=======
-    # TODO: numdiff_options will become NumDiffOptions
-    numdiff_options: dict[str, Any] | None
->>>>>>> 735dfe11
+    numdiff_options: NumDiffOptions
     # TODO: logging will become None | Logger and log_options will be removed
     logging: bool | Path | None
     log_options: dict[str, Any] | None
@@ -365,11 +360,7 @@
 
     # This should be done as late as possible; It has to be done here to infer the
     # problem type until the decorator approach becomes mandatory.
-<<<<<<< HEAD
-    # TODO: Move this into `_optimize` and there as late as soon as we reach 0.6.0
-=======
     # TODO: Move this into `_optimize` as soon as we reach 0.6.0
->>>>>>> 735dfe11
     try:
         fun_eval = fun(params)
     except (KeyboardInterrupt, SystemExit):
@@ -418,21 +409,12 @@
             raise InvalidFunctionError(
                 "Likelihood solvers can only be used with likelihood or least-squares "
                 "problems."
-<<<<<<< HEAD
             )
     if algo_info.solver_type == AggregationLevel.LEAST_SQUARES:
         if problem_type != AggregationLevel.LEAST_SQUARES:
             raise InvalidFunctionError(
                 "Least-squares solvers can only be used with least-squares problems."
             )
-=======
-            )
-    if algo_info.solver_type == AggregationLevel.LEAST_SQUARES:
-        if problem_type != AggregationLevel.LEAST_SQUARES:
-            raise InvalidFunctionError(
-                "Least-squares solvers can only be used with least-squares problems."
-            )
->>>>>>> 735dfe11
 
     # ==================================================================================
     # select the correct derivative functions
@@ -503,7 +485,7 @@
         if not isinstance(fun_and_jac, Callable | None):
             raise ValueError("fun_and_jac must be a callable or None")
 
-        if not isinstance(numdiff_options, NumdiffOptions):
+        if not isinstance(numdiff_options, NumDiffOptions):
             raise ValueError("numdiff_options must be a NumdiffOptions object")
 
         if not isinstance(logging, bool | Path | None):
