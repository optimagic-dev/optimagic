--- conflicted
+++ resolved
@@ -6,11 +6,8 @@
 import pandas as pd
 
 from optimagic import deprecations
-<<<<<<< HEAD
+from optimagic.logging.logger import LogReader
 from optimagic.optimization.internal_optimization_problem import History
-=======
-from optimagic.logging.logger import LogReader
->>>>>>> 24e44a73
 from optimagic.shared.compat import pd_df_map
 from optimagic.typing import PyTree
 from optimagic.utilities import to_pickle
@@ -67,12 +64,8 @@
     convergence_report: Dict | None = None
 
     multistart_info: Optional["MultistartInfo"] = None
-<<<<<<< HEAD
     algorithm_output: Dict[str, Any] | None = None
-=======
-    algorithm_output: Dict = field(default_factory=dict)
     logger: LogReader | None = None
->>>>>>> 24e44a73
 
     # ==================================================================================
     # Deprecations
