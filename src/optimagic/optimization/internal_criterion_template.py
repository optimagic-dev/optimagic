--- conflicted
+++ resolved
@@ -108,36 +108,22 @@
 
         def func(x):
             p = converter.params_from_internal(x, "tree")
-<<<<<<< HEAD
-            crit_full = criterion(p)
-            crit_relevant = converter.func_to_internal(crit_full)
-            out = {"full": crit_full, "relevant": crit_relevant}
-            return out
-
-        options = replace(numdiff_options, key="relevant")
-        options = asdict(options)
+            return criterion(p)
 
         try:
-            numerical_derivative = first_derivative(
-                func, x, bounds=bounds, error_handling="raise", **options
-            )
-            new_derivative = numerical_derivative.derivative
-            new_criterion = numerical_derivative.func_value["relevant"]
-            new_external_criterion = numerical_derivative.func_value["full"]
-=======
-            return criterion(p)
-
-        try:
+            options = replace(numdiff_options, key="relevant")
+            options = asdict(options)
+
             numerical_derivative = first_derivative(
                 func,
                 x,
-                **numdiff_options,
+                **options,
                 unpacker=lambda x: x.internal_value(algo_info.solver_type),
+                error_handling="raise",
             )
             new_jac = numerical_derivative.derivative
             new_external_fun = numerical_derivative.func_value
             new_fun = new_external_fun.internal_value(algo_info.solver_type)
->>>>>>> ae2b95d9
         except (KeyboardInterrupt, SystemExit):
             raise
         except Exception as e:
