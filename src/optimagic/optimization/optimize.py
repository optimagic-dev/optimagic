--- conflicted
+++ resolved
@@ -12,14 +12,7 @@
 
 """
 
-<<<<<<< HEAD
-import warnings
-from pathlib import Path
-from typing import cast
-=======
-import functools
-from typing import Any
->>>>>>> 24e44a73
+from typing import Any, cast
 
 from optimagic.batch_evaluators import process_batch_evaluator
 from optimagic.exceptions import (
@@ -353,27 +346,12 @@
     # ==================================================================================
     # initialize the log database
     # ==================================================================================
-<<<<<<< HEAD
-    if problem.logging:
-        # TODO: We want to remove the optimization_problem table completely but we
-        # probably do need to store the start parameters in the database because it is
-        # used by the log reader.
-        problem_data = {
-            "direction": problem.direction.value,
-            "params": problem.params,
-        }
-        database = _create_and_initialize_database(
-            logging=problem.logging,
-            log_options=problem.log_options,
-            problem_data=problem_data,
-        )
-=======
     logger: LogStore[Any, Any] | None
-    if problem.logger is not None:
+
+    if problem.logger:
         logger = LogStore.from_options(problem.logger)
         problem_data = ProblemInitialization(problem.direction, problem.params)
         logger.problem_store.insert(problem_data)
->>>>>>> 24e44a73
     else:
         logger = None
 
@@ -414,43 +392,13 @@
     # ==================================================================================
     # Create a batch evaluator
     # ==================================================================================
-<<<<<<< HEAD
     # TODO: Make batch evaluator an argument of maximize and minimize and move this
     # to create_optimization_problem
     batch_evaluator = process_batch_evaluator("joblib")
 
-=======
-    internal_algorithm = get_final_algorithm(
-        raw_algorithm=problem.algorithm,
-        algo_info=problem.algo_info,
-        valid_kwargs=algo_kwargs,
-        lower_bounds=internal_params.lower_bounds,
-        upper_bounds=internal_params.upper_bounds,
-        nonlinear_constraints=internal_constraints,
-        algo_options=problem.algo_options,
-        logging=logger,
-        collect_history=problem.collect_history,
-    )
->>>>>>> 24e44a73
     # ==================================================================================
     # Create the InternalOptimizationProblem
     # ==================================================================================
-<<<<<<< HEAD
-=======
-    to_partial = {
-        "direction": problem.direction,
-        "criterion": problem.fun,
-        "converter": converter,
-        "derivative": problem.jac,
-        "criterion_and_derivative": problem.fun_and_jac,
-        "numdiff_options": problem.numdiff_options,
-        "logging": logger,
-        "algo_info": problem.algo_info,
-        "error_handling": problem.error_handling,
-        "error_penalty_func": error_penalty_func,
-        "bounds": internal_bounds,
-    }
->>>>>>> 24e44a73
 
     internal_problem = InternalOptimizationProblem(
         fun=problem.fun,
@@ -513,6 +461,7 @@
     _scalar_start_criterion = cast(
         float, first_crit_eval.internal_value(AggregationLevel.SCALAR)
     )
+    log_reader: LogReader[Any] | None
 
     extra_fields = ExtraResultFields(
         start_fun=_scalar_start_criterion,
@@ -521,9 +470,7 @@
         direction=problem.direction,
         n_free=internal_params.free_mask.sum(),
     )
-    log_reader: LogReader[Any] | None
-
-<<<<<<< HEAD
+
     if problem.multistart is None:
         res = process_single_result(
             raw_res=raw_res,
@@ -539,61 +486,11 @@
             extra_fields=extra_fields,
         )
 
-    return res
-
-
-def _create_and_initialize_database(logging, log_options, problem_data):
-    """Create and initialize to sqlite database for logging."""
-    path = Path(logging)
-    fast_logging = log_options.get("fast_logging", False)
-    if_table_exists = log_options.get("if_table_exists", "extend")
-    if_database_exists = log_options.get("if_database_exists", "extend")
-
-    if "if_exists" in log_options and "if_table_exists" not in log_options:
-        warnings.warn("The log_option 'if_exists' was renamed to 'if_table_exists'.")
-
-    if logging.exists():
-        if if_database_exists == "raise":
-            raise FileExistsError(
-                f"The database {logging} already exists and the log_option "
-                "'if_database_exists' is set to 'raise'"
-            )
-        elif if_database_exists == "replace":
-            logging.unlink()
-
-    database = load_database(path_or_database=path, fast_logging=fast_logging)
-
-    # create the optimization_iterations table
-    make_optimization_iteration_table(
-        database=database,
-        if_exists=if_table_exists,
-    )
-
-    # create and initialize the steps table; This is alway extended if it exists.
-    make_steps_table(database, if_exists=if_table_exists)
-
-    # create_and_initialize the optimization_problem table
-    make_optimization_problem_table(database, if_exists=if_table_exists)
-
-    not_saved = [
-        "criterion",
-        "criterion_kwargs",
-        "constraints",
-        "derivative",
-        "derivative_kwargs",
-        "criterion_and_derivative",
-        "criterion_and_derivative_kwargs",
-    ]
-    problem_data = {
-        key: val for key, val in problem_data.items() if key not in not_saved
-    }
-=======
     if logger is not None:
         assert problem.logger is not None
         log_reader = LogReader.from_options(problem.logger)
     else:
         log_reader = None
->>>>>>> 24e44a73
 
     res.logger = log_reader
 
