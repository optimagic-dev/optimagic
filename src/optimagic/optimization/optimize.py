"""Public functions for optimization.

This module defines the public functions `maximize` and `minimize` that will be called
by users.

Internally, `maximize` and `minimize` just call `create_optimization_problem` with
all arguments and add the `direction`. In `create_optimization_problem`, the user input
is consolidated and converted to stricter types.  The resulting `OptimizationProblem`
is then passed to `_optimize` which handles the optimization logic.

`_optimize` processes the optimization problem and performs the actual optimization.

"""

import functools
import warnings
from pathlib import Path

from optimagic.batch_evaluators import process_batch_evaluator
from optimagic.exceptions import (
    InvalidFunctionError,
    InvalidKwargsError,
)
from optimagic.logging.create_tables import (
    make_optimization_iteration_table,
    make_optimization_problem_table,
    make_steps_table,
)
from optimagic.logging.load_database import load_database
from optimagic.logging.write_to_database import append_row
from optimagic.optimization.create_optimization_problem import (
    OptimizationProblem,
    create_optimization_problem,
)
from optimagic.optimization.error_penalty import get_error_penalty_function
from optimagic.optimization.get_algorithm import (
    get_final_algorithm,
)
from optimagic.optimization.internal_criterion_template import (
    internal_criterion_and_derivative_template,
)
from optimagic.optimization.multistart import (
    WEIGHT_FUNCTIONS,
    run_multistart_optimization,
)
from optimagic.optimization.optimization_logging import log_scheduled_steps_and_get_ids
from optimagic.optimization.optimize_result import OptimizeResult
from optimagic.optimization.process_multistart_sample import process_multistart_sample
from optimagic.optimization.process_results import process_internal_optimizer_result
from optimagic.parameters.bounds import Bounds
from optimagic.parameters.conversion import (
    aggregate_func_output_to_value,
    get_converter,
)
from optimagic.parameters.nonlinear_constraints import process_nonlinear_constraints
<<<<<<< HEAD
from optimagic.shared.process_user_function import (
    process_func_of_params,
    get_kwargs_from_args,
)
from optimagic.optimization.scipy_aliases import (
    map_method_to_algorithm,
    split_fun_and_jac,
)
from optimagic import deprecations
from optimagic.deprecations import replace_and_warn_about_deprecated_algo_options
from optimagic.parameters.scaling import ScalingOptions
=======
>>>>>>> bb1d2dd0


def maximize(
    fun=None,
    params=None,
    algorithm=None,
    *,
    bounds=None,
    constraints=None,
    fun_kwargs=None,
    algo_options=None,
    jac=None,
    jac_kwargs=None,
    fun_and_jac=None,
    fun_and_jac_kwargs=None,
    numdiff_options=None,
    logging=False,
    log_options=None,
    error_handling="raise",
    error_penalty=None,
    scaling=False,
    scaling_options=None,
    multistart=False,
    multistart_options=None,
    collect_history=True,
    skip_checks=False,
    # scipy aliases
    x0=None,
    method=None,
    args=None,
    # scipy arguments that are not yet supported
    hess=None,
    hessp=None,
    callback=None,
    # scipy arguments that will never be supported
    options=None,
    tol=None,
    # deprecated arguments
    criterion=None,
    criterion_kwargs=None,
    derivative=None,
    derivative_kwargs=None,
    criterion_and_derivative=None,
    criterion_and_derivative_kwargs=None,
    lower_bounds=None,
    upper_bounds=None,
    soft_lower_bounds=None,
    soft_upper_bounds=None,
):
    """Maximize fun using algorithm subject to constraints.

    TODO: Write docstring after enhancement proposals are implemented.

    Args:
        bounds: Lower and upper bounds on the parameters. The most general and preferred
            way to specify bounds is an `optimagic.Bounds` object that collects lower,
            upper, soft_lower and soft_upper bounds. The soft bounds are used for
            sampling based optimizers but are not enforced during optimization. Each
            bound type mirrors the structure of params. Check our how-to guide on bounds
            for examples. If params is a flat numpy array, you can also provide bounds
            via any format that is supported by scipy.optimize.minimize.

    """
    problem = create_optimization_problem(
        direction="maximize",
        fun=fun,
        params=params,
        bounds=bounds,
        algorithm=algorithm,
        fun_kwargs=fun_kwargs,
        constraints=constraints,
        algo_options=algo_options,
        jac=jac,
        jac_kwargs=jac_kwargs,
        fun_and_jac=fun_and_jac,
        fun_and_jac_kwargs=fun_and_jac_kwargs,
        numdiff_options=numdiff_options,
        logging=logging,
        log_options=log_options,
        error_handling=error_handling,
        error_penalty=error_penalty,
        scaling=scaling,
        scaling_options=scaling_options,
        multistart=multistart,
        multistart_options=multistart_options,
        collect_history=collect_history,
        skip_checks=skip_checks,
        # scipy aliases
        x0=x0,
        method=method,
        args=args,
        # scipy arguments that are not yet supported
        hess=hess,
        hessp=hessp,
        callback=callback,
        # scipy arguments that will never be supported
        options=options,
        tol=tol,
        # deprecated arguments
        criterion=criterion,
        criterion_kwargs=criterion_kwargs,
        derivative=derivative,
        derivative_kwargs=derivative_kwargs,
        criterion_and_derivative=criterion_and_derivative,
        criterion_and_derivative_kwargs=criterion_and_derivative_kwargs,
        lower_bounds=lower_bounds,
        upper_bounds=upper_bounds,
        soft_lower_bounds=soft_lower_bounds,
        soft_upper_bounds=soft_upper_bounds,
    )

    return _optimize(problem)


def minimize(
    fun=None,
    params=None,
    algorithm=None,
    *,
    bounds=None,
    constraints=None,
    algo_options=None,
    jac=None,
    jac_kwargs=None,
    fun_and_jac=None,
    fun_and_jac_kwargs=None,
    numdiff_options=None,
    logging=False,
    log_options=None,
    error_handling="raise",
    error_penalty=None,
    scaling=False,
    scaling_options=None,
    multistart=False,
    multistart_options=None,
    collect_history=True,
    skip_checks=False,
    # scipy aliases
    x0=None,
    method=None,
    args=None,
    # scipy arguments that are not yet supported
    hess=None,
    hessp=None,
    callback=None,
    # scipy arguments that will never be supported
    options=None,
    tol=None,
    # deprecated arguments
    criterion=None,
    criterion_kwargs=None,
    derivative=None,
    derivative_kwargs=None,
    criterion_and_derivative=None,
    criterion_and_derivative_kwargs=None,
    lower_bounds=None,
    upper_bounds=None,
    soft_lower_bounds=None,
    soft_upper_bounds=None,
    fun_kwargs=None,
):
    """Minimize criterion using algorithm subject to constraints.

    TODO: Write docstring after enhancement proposals are implemented.

    Args:
        bounds: Lower and upper bounds on the parameters. The most general and preferred
            way to specify bounds is an `optimagic.Bounds` object that collects lower,
            upper, soft_lower and soft_upper bounds. The soft bounds are used for
            sampling based optimizers but are not enforced during optimization. Each
            bound type mirrors the structure of params. Check our how-to guide on bounds
            for examples. If params is a flat numpy array, you can also provide bounds
            via any format that is supported by scipy.optimize.minimize.

    """

    problem = create_optimization_problem(
        direction="minimize",
        fun=fun,
        params=params,
        algorithm=algorithm,
        bounds=bounds,
        fun_kwargs=fun_kwargs,
        constraints=constraints,
        algo_options=algo_options,
        jac=jac,
        jac_kwargs=jac_kwargs,
        fun_and_jac=fun_and_jac,
        fun_and_jac_kwargs=fun_and_jac_kwargs,
        numdiff_options=numdiff_options,
        logging=logging,
        log_options=log_options,
        error_handling=error_handling,
        error_penalty=error_penalty,
        scaling=scaling,
        scaling_options=scaling_options,
        multistart=multistart,
        multistart_options=multistart_options,
        collect_history=collect_history,
        skip_checks=skip_checks,
        # scipy aliases
        x0=x0,
        method=method,
        args=args,
        # scipy arguments that are not yet supported
        hess=hess,
        hessp=hessp,
        callback=callback,
        # scipy arguments that will never be supported
        options=options,
        tol=tol,
        # deprecated arguments
        criterion=criterion,
        criterion_kwargs=criterion_kwargs,
        derivative=derivative,
        derivative_kwargs=derivative_kwargs,
        criterion_and_derivative=criterion_and_derivative,
        criterion_and_derivative_kwargs=criterion_and_derivative_kwargs,
        lower_bounds=lower_bounds,
        upper_bounds=upper_bounds,
        soft_lower_bounds=soft_lower_bounds,
        soft_upper_bounds=soft_upper_bounds,
    )
    return _optimize(problem)


<<<<<<< HEAD
def _optimize(
    direction,
    fun,
    params,
    algorithm,
    *,
    lower_bounds,
    upper_bounds,
    soft_lower_bounds,
    soft_upper_bounds,
    fun_kwargs,
    constraints,
    algo_options,
    jac,
    jac_kwargs,
    fun_and_jac,
    fun_and_jac_kwargs,
    numdiff_options,
    logging,
    log_options,
    error_handling,
    error_penalty,
    scaling,
    scaling_options,
    multistart,
    multistart_options,
    collect_history,
    skip_checks,
    # scipy aliases
    x0,
    method,
    args,
    # scipy arguments that are not yet supported
    hess,
    hessp,
    callback,
    # scipy arguments that will never be supported
    options,
    tol,
    # deprecated arguments
    criterion,
    criterion_kwargs,
    derivative,
    derivative_kwargs,
    criterion_and_derivative,
    criterion_and_derivative_kwargs,
):
    """Minimize or maximize criterion using algorithm subject to constraints.

    Arguments are the same as in maximize and minimize, with an additional direction
    argument. Direction is a string that can take the values "maximize" and "minimize".

    Returns are the same as in maximize and minimize.

    """
    # ==================================================================================
    # error handling needed as long as fun is an optional argument (i.e. until
    # criterion is fully removed).
    # ==================================================================================

    if fun is None and criterion is None:
        msg = (
            "Missing objective function. Please provide an objective function as the "
            "first positional argument or as the keyword argument `fun`."
        )
        raise MissingInputError(msg)

    if params is None and x0 is None:
        msg = (
            "Missing start parameters. Please provide start parameters as the second "
            "positional argument or as the keyword argument `params`."
        )
        raise MissingInputError(msg)

    if algorithm is None and method is None:
        msg = (
            "Missing algorithm. Please provide an algorithm as the third positional "
            "argument or as the keyword argument `algorithm`."
        )
        raise MissingInputError(msg)

    # ==================================================================================
    # deprecations
    # ==================================================================================

    if criterion is not None:
        deprecations.throw_criterion_future_warning()
        fun = criterion if fun is None else fun

    if criterion_kwargs is not None:
        deprecations.throw_criterion_kwargs_future_warning()
        fun_kwargs = criterion_kwargs if fun_kwargs is None else fun_kwargs

    if derivative is not None:
        deprecations.throw_derivative_future_warning()
        jac = derivative if jac is None else jac

    if derivative_kwargs is not None:
        deprecations.throw_derivative_kwargs_future_warning()
        jac_kwargs = derivative_kwargs if jac_kwargs is None else jac_kwargs

    if criterion_and_derivative is not None:
        deprecations.throw_criterion_and_derivative_future_warning()
        fun_and_jac = criterion_and_derivative if fun_and_jac is None else fun_and_jac

    if criterion_and_derivative_kwargs is not None:
        deprecations.throw_criterion_and_derivative_kwargs_future_warning()
        fun_and_jac_kwargs = (
            criterion_and_derivative_kwargs
            if fun_and_jac_kwargs is None
            else fun_and_jac_kwargs
        )

    algo_options = replace_and_warn_about_deprecated_algo_options(algo_options)

    # ==================================================================================
    # handle scipy aliases
    # ==================================================================================

    if x0 is not None:
        if params is not None:
            msg = (
                "x0 is an alias for params (for better compatibility with scipy). "
                "Do not use both x0 and params."
            )
            raise AliasError(msg)
        else:
            params = x0

    if method is not None:
        if algorithm is not None:
            msg = (
                "method is an alias for algorithm to select the scipy optimizers under "
                "their original name. Do not use both method and algorithm."
            )
            raise AliasError(msg)
        else:
            algorithm = map_method_to_algorithm(method)

    if args is not None:
        if (
            fun_kwargs is not None
            or jac_kwargs is not None
            or fun_and_jac_kwargs is not None
        ):
            msg = (
                "args is an alternative to fun_kwargs, jac_kwargs and "
                "fun_and_jac_kwargs that optimagic supports for compatibility "
                "with scipy. Do not use args in conjunction with any of the other "
                "arguments."
            )
            raise AliasError(msg)
        else:
            kwargs = get_kwargs_from_args(args, fun, offset=1)
            fun_kwargs, jac_kwargs, fun_and_jac_kwargs = kwargs, kwargs, kwargs

    # jac is not an alias but we need to handle the case where `jac=True`, i.e. fun is
    # actually fun_and_jac. This is not recommended in optimagic because then optimizers
    # cannot evaluate fun in isolation but we can easily support it for compatibility.
    if jac is True:
        jac = None
        if fun_and_jac is None:
            fun_and_jac = fun
            fun = split_fun_and_jac(fun_and_jac, target="fun")

    # ==================================================================================
    # Handle scipy arguments that are not yet implemented
    # ==================================================================================

    if hess is not None:
        msg = (
            "The hess argument is not yet supported in optimagic. Creat an issue on "
            "https://github.com/OpenSourceEconomics/optimagic/ if you have urgent need "
            "for this feature."
        )
        raise NotImplementedError(msg)

    if hessp is not None:
        msg = (
            "The hessp argument is not yet supported in optimagic. Creat an issue on "
            "https://github.com/OpenSourceEconomics/optimagic/ if you have urgent need "
            "for this feature."
        )
        raise NotImplementedError(msg)

    if callback is not None:
        msg = (
            "The callback argument is not yet supported in optimagic. Creat an issue "
            "on https://github.com/OpenSourceEconomics/optimagic/ if you have urgent "
            "need for this feature."
        )
        raise NotImplementedError(msg)

    # ==================================================================================
    # Handle scipy arguments that will never be supported
    # ==================================================================================

    if options is not None:
        # TODO: Add link to a how-to guide or tutorial for this
        msg = (
            "The options argument is not supported in optimagic. Please use the "
            "algo_options argument instead."
        )
        raise NotImplementedError(msg)

    if tol is not None:
        # TODO: Add link to a how-to guide or tutorial for this
        msg = (
            "The tol argument is not supported in optimagic. Please use "
            "algo_options or configured algorithms instead to set convergence criteria "
            "for your optimizer."
        )
        raise NotImplementedError(msg)

    # ==================================================================================
    # Set default values, consolidate deprecated options, and check options
    # ==================================================================================
    fun_kwargs = _setdefault(fun_kwargs, {})
    constraints = _setdefault(constraints, [])
    algo_options = _setdefault(algo_options, {})
    jac_kwargs = _setdefault(jac_kwargs, {})
    fun_and_jac_kwargs = _setdefault(fun_and_jac_kwargs, {})
    numdiff_options = _setdefault(numdiff_options, {})
    log_options = _setdefault(log_options, {})
    error_penalty = _setdefault(error_penalty, {})
    multistart_options = _setdefault(multistart_options, {})
    if logging:
        logging = Path(logging)

    scaling = _consolidate_scaling_options(scaling, scaling_options)

    if not skip_checks:
        check_optimize_kwargs(
            direction=direction,
            criterion=fun,
            criterion_kwargs=fun_kwargs,
            params=params,
            algorithm=algorithm,
            constraints=constraints,
            algo_options=algo_options,
            derivative=jac,
            derivative_kwargs=jac_kwargs,
            criterion_and_derivative=fun_and_jac,
            criterion_and_derivative_kwargs=fun_and_jac_kwargs,
            numdiff_options=numdiff_options,
            logging=logging,
            log_options=log_options,
            error_handling=error_handling,
            error_penalty=error_penalty,
            scaling=scaling,
            multistart=multistart,
            multistart_options=multistart_options,
        )
    # ==================================================================================
    # Get the algorithm info
    # ==================================================================================
    raw_algo, algo_info = process_user_algorithm(algorithm)

    algo_kwargs = set(algo_info.arguments)

    if algo_info.primary_criterion_entry == "root_contributions":
        if direction == "maximize":
            msg = (
                "Optimizers that exploit a least squares structure like {} can only be "
                "used for minimization."
            )
            raise ValueError(msg.format(algo_info.name))

=======
def _optimize(problem: OptimizationProblem) -> OptimizeResult:
    """Solve an optimization problem."""
>>>>>>> bb1d2dd0
    # ==================================================================================
    # Split constraints into nonlinear and reparametrization parts
    # ==================================================================================
    constraints = problem.constraints
    if isinstance(constraints, dict):
        constraints = [constraints]

    nonlinear_constraints = [c for c in constraints if c["type"] == "nonlinear"]

    algo_kwargs = set(problem.algo_info.arguments)
    if nonlinear_constraints and "nonlinear_constraints" not in algo_kwargs:
        raise ValueError(
            f"Algorithm {problem.algo_info.name} does not support nonlinear "
            "constraints."
        )

    # the following constraints will be handled via reparametrization
    constraints = [c for c in constraints if c["type"] != "nonlinear"]

    # ==================================================================================
    # Do first evaluation of user provided functions
    # ==================================================================================
    try:
        first_crit_eval = problem.fun(problem.params)
    except (KeyboardInterrupt, SystemExit):
        raise
    except Exception as e:
        msg = "Error while evaluating criterion at start params."
        raise InvalidFunctionError(msg) from e

    # do first derivative evaluation (if given)
    if problem.jac is not None:
        try:
            first_deriv_eval = problem.jac(problem.params)
        except (KeyboardInterrupt, SystemExit):
            raise
        except Exception as e:
            msg = "Error while evaluating derivative at start params."
            raise InvalidFunctionError(msg) from e

    if problem.fun_and_jac is not None:
        try:
            first_crit_and_deriv_eval = problem.fun_and_jac(problem.params)
        except (KeyboardInterrupt, SystemExit):
            raise
        except Exception as e:
            msg = "Error while evaluating criterion_and_derivative at start params."
            raise InvalidFunctionError(msg) from e

    if problem.jac is not None:
        used_deriv = first_deriv_eval
    elif problem.fun_and_jac is not None:
        used_deriv = first_crit_and_deriv_eval[1]
    else:
        used_deriv = None

    # ==================================================================================
    # Get the converter (for tree flattening, constraints and scaling)
    # ==================================================================================
    converter, internal_params = get_converter(
        params=problem.params,
        constraints=constraints,
        bounds=problem.bounds,
        func_eval=first_crit_eval,
<<<<<<< HEAD
        primary_key=algo_info.primary_criterion_entry,
        scaling=scaling,
=======
        primary_key=problem.algo_info.primary_criterion_entry,
        scaling=problem.scaling,
        scaling_options=problem.scaling_options,
>>>>>>> bb1d2dd0
        derivative_eval=used_deriv,
        add_soft_bounds=problem.multistart,
    )

    # ==================================================================================
    # initialize the log database
    # ==================================================================================
    if problem.logging:
        # TODO: We want to remove the optimization_problem table completely but we
        # probably do need to store the start parameters in the database because it is
        # used by the log reader.
        problem_data = {
            "direction": problem.direction,
            "params": problem.params,
        }
        database = _create_and_initialize_database(
            logging=problem.logging,
            log_options=problem.log_options,
            problem_data=problem_data,
        )
    else:
        database = None

    # ==================================================================================
    # Do some things that require internal parameters or bounds
    # ==================================================================================

    if converter.has_transforming_constraints and problem.multistart:
        raise NotImplementedError(
            "multistart optimizations are not yet compatible with transforming "
            "constraints."
        )

    numdiff_options = _fill_numdiff_options_with_defaults(
        numdiff_options=problem.numdiff_options,
        lower_bounds=internal_params.lower_bounds,
        upper_bounds=internal_params.upper_bounds,
    )

    # get error penalty function
    error_penalty_func = get_error_penalty_function(
        error_handling=problem.error_handling,
        start_x=internal_params.values,
        start_criterion=converter.func_to_internal(first_crit_eval),
        error_penalty=problem.error_penalty,
        primary_key=problem.algo_info.primary_criterion_entry,
        direction=problem.direction,
    )

    # process nonlinear constraints:
    internal_constraints = process_nonlinear_constraints(
        nonlinear_constraints=nonlinear_constraints,
        params=problem.params,
        converter=converter,
        numdiff_options=numdiff_options,
        skip_checks=problem.skip_checks,
    )

    x = internal_params.values
    # ==================================================================================
    # get the internal algorithm
    # ==================================================================================
    internal_algorithm = get_final_algorithm(
        raw_algorithm=problem.algorithm,
        algo_info=problem.algo_info,
        valid_kwargs=algo_kwargs,
        lower_bounds=internal_params.lower_bounds,
        upper_bounds=internal_params.upper_bounds,
        nonlinear_constraints=internal_constraints,
        algo_options=problem.algo_options,
        logging=problem.logging,
        database=database,
        collect_history=problem.collect_history,
    )
    # ==================================================================================
    # partial arguments into the internal_criterion_and_derivative_template
    # ==================================================================================
    to_partial = {
        "direction": problem.direction,
        "criterion": problem.fun,
        "converter": converter,
        "derivative": problem.jac,
        "criterion_and_derivative": problem.fun_and_jac,
        "numdiff_options": numdiff_options,
        "logging": problem.logging,
        "database": database,
        "algo_info": problem.algo_info,
        "error_handling": problem.error_handling,
        "error_penalty_func": error_penalty_func,
    }

    internal_criterion_and_derivative = functools.partial(
        internal_criterion_and_derivative_template,
        **to_partial,
    )

    problem_functions = {}
    for task in ["criterion", "derivative", "criterion_and_derivative"]:
        if task in algo_kwargs:
            problem_functions[task] = functools.partial(
                internal_criterion_and_derivative,
                task=task,
            )

    # ==================================================================================
    # Do actual optimization
    # ==================================================================================
    if not problem.multistart:
        steps = [{"type": "optimization", "name": "optimization"}]

        step_ids = log_scheduled_steps_and_get_ids(
            steps=steps,
            logging=problem.logging,
            database=database,
        )

        raw_res = internal_algorithm(**problem_functions, x=x, step_id=step_ids[0])
    else:
        multistart_options = _fill_multistart_options_with_defaults(
            options=problem.multistart_options,
            params=problem.params,
            x=x,
            params_to_internal=converter.params_to_internal,
        )

        raw_res = run_multistart_optimization(
            local_algorithm=internal_algorithm,
            primary_key=problem.algo_info.primary_criterion_entry,
            problem_functions=problem_functions,
            x=x,
            lower_sampling_bounds=internal_params.soft_lower_bounds,
            upper_sampling_bounds=internal_params.soft_upper_bounds,
            options=multistart_options,
            logging=problem.logging,
            database=database,
            error_handling=problem.error_handling,
        )

    # ==================================================================================
    # Process the result
    # ==================================================================================

    _scalar_start_criterion = aggregate_func_output_to_value(
        converter.func_to_internal(first_crit_eval),
        problem.algo_info.primary_criterion_entry,
    )

    fixed_result_kwargs = {
        "start_fun": _scalar_start_criterion,
        "start_params": problem.params,
        "algorithm": problem.algo_info.name,
        "direction": problem.direction,
        "n_free": internal_params.free_mask.sum(),
    }

    res = process_internal_optimizer_result(
        raw_res,
        converter=converter,
        primary_key=problem.algo_info.primary_criterion_entry,
        fixed_kwargs=fixed_result_kwargs,
        skip_checks=problem.skip_checks,
    )

    return res


def _create_and_initialize_database(logging, log_options, problem_data):
    """Create and initialize to sqlite database for logging."""
    path = Path(logging)
    fast_logging = log_options.get("fast_logging", False)
    if_table_exists = log_options.get("if_table_exists", "extend")
    if_database_exists = log_options.get("if_database_exists", "extend")

    if "if_exists" in log_options and "if_table_exists" not in log_options:
        warnings.warn("The log_option 'if_exists' was renamed to 'if_table_exists'.")

    if logging.exists():
        if if_database_exists == "raise":
            raise FileExistsError(
                f"The database {logging} already exists and the log_option "
                "'if_database_exists' is set to 'raise'"
            )
        elif if_database_exists == "replace":
            logging.unlink()

    database = load_database(path_or_database=path, fast_logging=fast_logging)

    # create the optimization_iterations table
    make_optimization_iteration_table(
        database=database,
        if_exists=if_table_exists,
    )

    # create and initialize the steps table; This is alway extended if it exists.
    make_steps_table(database, if_exists=if_table_exists)

    # create_and_initialize the optimization_problem table
    make_optimization_problem_table(database, if_exists=if_table_exists)

    not_saved = [
        "criterion",
        "criterion_kwargs",
        "constraints",
        "derivative",
        "derivative_kwargs",
        "criterion_and_derivative",
        "criterion_and_derivative_kwargs",
    ]
    problem_data = {
        key: val for key, val in problem_data.items() if key not in not_saved
    }

    append_row(problem_data, "optimization_problem", database=database)

    return database


def _fill_numdiff_options_with_defaults(numdiff_options, lower_bounds, upper_bounds):
    """Fill options for numerical derivatives during optimization with defaults."""
    method = numdiff_options.get("method", "forward")
    default_error_handling = "raise" if method == "central" else "raise_strict"

    relevant = {
        "method",
        "n_steps",
        "base_steps",
        "scaling_factor",
        "lower_bounds",
        "upper_bounds",
        "step_ratio",
        "min_steps",
        "n_cores",
        "error_handling",
        "batch_evaluator",
    }

    ignored = [option for option in numdiff_options if option not in relevant]

    if ignored:
        raise InvalidKwargsError(
            f"The following numdiff_options are not allowed:\n\n{ignored}"
        )

    numdiff_options = {
        key: val for key, val in numdiff_options.items() if key in relevant
    }

    # only define the ones that deviate from the normal defaults
    default_numdiff_options = {
        "method": "forward",
        "bounds": Bounds(lower=lower_bounds, upper=upper_bounds),
        "error_handling": default_error_handling,
        "return_info": False,
    }

    numdiff_options = {**default_numdiff_options, **numdiff_options}
    return numdiff_options


def _setdefault(candidate, default):
    out = default if candidate is None else candidate
    return out


def _fill_multistart_options_with_defaults(options, params, x, params_to_internal):
    """Fill options for multistart optimization with defaults."""
    defaults = {
        "sample": None,
        "n_samples": 10 * len(x),
        "share_optimizations": 0.1,
        "sampling_distribution": "uniform",
        "sampling_method": "sobol" if len(x) <= 200 else "random",
        "mixing_weight_method": "tiktak",
        "mixing_weight_bounds": (0.1, 0.995),
        "convergence_relative_params_tolerance": 0.01,
        "convergence_max_discoveries": 2,
        "n_cores": 1,
        "batch_evaluator": "joblib",
        "seed": None,
        "exploration_error_handling": "continue",
        "optimization_error_handling": "continue",
    }

    options = {k.replace(".", "_"): v for k, v in options.items()}
    out = {**defaults, **options}

    if "batch_size" not in out:
        out["batch_size"] = out["n_cores"]
    else:
        if out["batch_size"] < out["n_cores"]:
            raise ValueError("batch_size must be at least as large as n_cores.")

    out["batch_evaluator"] = process_batch_evaluator(out["batch_evaluator"])

    if isinstance(out["mixing_weight_method"], str):
        out["mixing_weight_method"] = WEIGHT_FUNCTIONS[out["mixing_weight_method"]]

    if out["sample"] is not None:
        out["sample"] = process_multistart_sample(
            out["sample"], params, params_to_internal
        )
        out["n_samples"] = len(out["sample"])

    out["n_optimizations"] = max(1, int(out["n_samples"] * out["share_optimizations"]))
    del out["share_optimizations"]

    return out<|MERGE_RESOLUTION|>--- conflicted
+++ resolved
@@ -53,20 +53,6 @@
     get_converter,
 )
 from optimagic.parameters.nonlinear_constraints import process_nonlinear_constraints
-<<<<<<< HEAD
-from optimagic.shared.process_user_function import (
-    process_func_of_params,
-    get_kwargs_from_args,
-)
-from optimagic.optimization.scipy_aliases import (
-    map_method_to_algorithm,
-    split_fun_and_jac,
-)
-from optimagic import deprecations
-from optimagic.deprecations import replace_and_warn_about_deprecated_algo_options
-from optimagic.parameters.scaling import ScalingOptions
-=======
->>>>>>> bb1d2dd0
 
 
 def maximize(
@@ -177,7 +163,6 @@
         soft_lower_bounds=soft_lower_bounds,
         soft_upper_bounds=soft_upper_bounds,
     )
-
     return _optimize(problem)
 
 
@@ -293,279 +278,8 @@
     return _optimize(problem)
 
 
-<<<<<<< HEAD
-def _optimize(
-    direction,
-    fun,
-    params,
-    algorithm,
-    *,
-    lower_bounds,
-    upper_bounds,
-    soft_lower_bounds,
-    soft_upper_bounds,
-    fun_kwargs,
-    constraints,
-    algo_options,
-    jac,
-    jac_kwargs,
-    fun_and_jac,
-    fun_and_jac_kwargs,
-    numdiff_options,
-    logging,
-    log_options,
-    error_handling,
-    error_penalty,
-    scaling,
-    scaling_options,
-    multistart,
-    multistart_options,
-    collect_history,
-    skip_checks,
-    # scipy aliases
-    x0,
-    method,
-    args,
-    # scipy arguments that are not yet supported
-    hess,
-    hessp,
-    callback,
-    # scipy arguments that will never be supported
-    options,
-    tol,
-    # deprecated arguments
-    criterion,
-    criterion_kwargs,
-    derivative,
-    derivative_kwargs,
-    criterion_and_derivative,
-    criterion_and_derivative_kwargs,
-):
-    """Minimize or maximize criterion using algorithm subject to constraints.
-
-    Arguments are the same as in maximize and minimize, with an additional direction
-    argument. Direction is a string that can take the values "maximize" and "minimize".
-
-    Returns are the same as in maximize and minimize.
-
-    """
-    # ==================================================================================
-    # error handling needed as long as fun is an optional argument (i.e. until
-    # criterion is fully removed).
-    # ==================================================================================
-
-    if fun is None and criterion is None:
-        msg = (
-            "Missing objective function. Please provide an objective function as the "
-            "first positional argument or as the keyword argument `fun`."
-        )
-        raise MissingInputError(msg)
-
-    if params is None and x0 is None:
-        msg = (
-            "Missing start parameters. Please provide start parameters as the second "
-            "positional argument or as the keyword argument `params`."
-        )
-        raise MissingInputError(msg)
-
-    if algorithm is None and method is None:
-        msg = (
-            "Missing algorithm. Please provide an algorithm as the third positional "
-            "argument or as the keyword argument `algorithm`."
-        )
-        raise MissingInputError(msg)
-
-    # ==================================================================================
-    # deprecations
-    # ==================================================================================
-
-    if criterion is not None:
-        deprecations.throw_criterion_future_warning()
-        fun = criterion if fun is None else fun
-
-    if criterion_kwargs is not None:
-        deprecations.throw_criterion_kwargs_future_warning()
-        fun_kwargs = criterion_kwargs if fun_kwargs is None else fun_kwargs
-
-    if derivative is not None:
-        deprecations.throw_derivative_future_warning()
-        jac = derivative if jac is None else jac
-
-    if derivative_kwargs is not None:
-        deprecations.throw_derivative_kwargs_future_warning()
-        jac_kwargs = derivative_kwargs if jac_kwargs is None else jac_kwargs
-
-    if criterion_and_derivative is not None:
-        deprecations.throw_criterion_and_derivative_future_warning()
-        fun_and_jac = criterion_and_derivative if fun_and_jac is None else fun_and_jac
-
-    if criterion_and_derivative_kwargs is not None:
-        deprecations.throw_criterion_and_derivative_kwargs_future_warning()
-        fun_and_jac_kwargs = (
-            criterion_and_derivative_kwargs
-            if fun_and_jac_kwargs is None
-            else fun_and_jac_kwargs
-        )
-
-    algo_options = replace_and_warn_about_deprecated_algo_options(algo_options)
-
-    # ==================================================================================
-    # handle scipy aliases
-    # ==================================================================================
-
-    if x0 is not None:
-        if params is not None:
-            msg = (
-                "x0 is an alias for params (for better compatibility with scipy). "
-                "Do not use both x0 and params."
-            )
-            raise AliasError(msg)
-        else:
-            params = x0
-
-    if method is not None:
-        if algorithm is not None:
-            msg = (
-                "method is an alias for algorithm to select the scipy optimizers under "
-                "their original name. Do not use both method and algorithm."
-            )
-            raise AliasError(msg)
-        else:
-            algorithm = map_method_to_algorithm(method)
-
-    if args is not None:
-        if (
-            fun_kwargs is not None
-            or jac_kwargs is not None
-            or fun_and_jac_kwargs is not None
-        ):
-            msg = (
-                "args is an alternative to fun_kwargs, jac_kwargs and "
-                "fun_and_jac_kwargs that optimagic supports for compatibility "
-                "with scipy. Do not use args in conjunction with any of the other "
-                "arguments."
-            )
-            raise AliasError(msg)
-        else:
-            kwargs = get_kwargs_from_args(args, fun, offset=1)
-            fun_kwargs, jac_kwargs, fun_and_jac_kwargs = kwargs, kwargs, kwargs
-
-    # jac is not an alias but we need to handle the case where `jac=True`, i.e. fun is
-    # actually fun_and_jac. This is not recommended in optimagic because then optimizers
-    # cannot evaluate fun in isolation but we can easily support it for compatibility.
-    if jac is True:
-        jac = None
-        if fun_and_jac is None:
-            fun_and_jac = fun
-            fun = split_fun_and_jac(fun_and_jac, target="fun")
-
-    # ==================================================================================
-    # Handle scipy arguments that are not yet implemented
-    # ==================================================================================
-
-    if hess is not None:
-        msg = (
-            "The hess argument is not yet supported in optimagic. Creat an issue on "
-            "https://github.com/OpenSourceEconomics/optimagic/ if you have urgent need "
-            "for this feature."
-        )
-        raise NotImplementedError(msg)
-
-    if hessp is not None:
-        msg = (
-            "The hessp argument is not yet supported in optimagic. Creat an issue on "
-            "https://github.com/OpenSourceEconomics/optimagic/ if you have urgent need "
-            "for this feature."
-        )
-        raise NotImplementedError(msg)
-
-    if callback is not None:
-        msg = (
-            "The callback argument is not yet supported in optimagic. Creat an issue "
-            "on https://github.com/OpenSourceEconomics/optimagic/ if you have urgent "
-            "need for this feature."
-        )
-        raise NotImplementedError(msg)
-
-    # ==================================================================================
-    # Handle scipy arguments that will never be supported
-    # ==================================================================================
-
-    if options is not None:
-        # TODO: Add link to a how-to guide or tutorial for this
-        msg = (
-            "The options argument is not supported in optimagic. Please use the "
-            "algo_options argument instead."
-        )
-        raise NotImplementedError(msg)
-
-    if tol is not None:
-        # TODO: Add link to a how-to guide or tutorial for this
-        msg = (
-            "The tol argument is not supported in optimagic. Please use "
-            "algo_options or configured algorithms instead to set convergence criteria "
-            "for your optimizer."
-        )
-        raise NotImplementedError(msg)
-
-    # ==================================================================================
-    # Set default values, consolidate deprecated options, and check options
-    # ==================================================================================
-    fun_kwargs = _setdefault(fun_kwargs, {})
-    constraints = _setdefault(constraints, [])
-    algo_options = _setdefault(algo_options, {})
-    jac_kwargs = _setdefault(jac_kwargs, {})
-    fun_and_jac_kwargs = _setdefault(fun_and_jac_kwargs, {})
-    numdiff_options = _setdefault(numdiff_options, {})
-    log_options = _setdefault(log_options, {})
-    error_penalty = _setdefault(error_penalty, {})
-    multistart_options = _setdefault(multistart_options, {})
-    if logging:
-        logging = Path(logging)
-
-    scaling = _consolidate_scaling_options(scaling, scaling_options)
-
-    if not skip_checks:
-        check_optimize_kwargs(
-            direction=direction,
-            criterion=fun,
-            criterion_kwargs=fun_kwargs,
-            params=params,
-            algorithm=algorithm,
-            constraints=constraints,
-            algo_options=algo_options,
-            derivative=jac,
-            derivative_kwargs=jac_kwargs,
-            criterion_and_derivative=fun_and_jac,
-            criterion_and_derivative_kwargs=fun_and_jac_kwargs,
-            numdiff_options=numdiff_options,
-            logging=logging,
-            log_options=log_options,
-            error_handling=error_handling,
-            error_penalty=error_penalty,
-            scaling=scaling,
-            multistart=multistart,
-            multistart_options=multistart_options,
-        )
-    # ==================================================================================
-    # Get the algorithm info
-    # ==================================================================================
-    raw_algo, algo_info = process_user_algorithm(algorithm)
-
-    algo_kwargs = set(algo_info.arguments)
-
-    if algo_info.primary_criterion_entry == "root_contributions":
-        if direction == "maximize":
-            msg = (
-                "Optimizers that exploit a least squares structure like {} can only be "
-                "used for minimization."
-            )
-            raise ValueError(msg.format(algo_info.name))
-
-=======
 def _optimize(problem: OptimizationProblem) -> OptimizeResult:
     """Solve an optimization problem."""
->>>>>>> bb1d2dd0
     # ==================================================================================
     # Split constraints into nonlinear and reparametrization parts
     # ==================================================================================
@@ -630,14 +344,8 @@
         constraints=constraints,
         bounds=problem.bounds,
         func_eval=first_crit_eval,
-<<<<<<< HEAD
-        primary_key=algo_info.primary_criterion_entry,
-        scaling=scaling,
-=======
         primary_key=problem.algo_info.primary_criterion_entry,
         scaling=problem.scaling,
-        scaling_options=problem.scaling_options,
->>>>>>> bb1d2dd0
         derivative_eval=used_deriv,
         add_soft_bounds=problem.multistart,
     )
