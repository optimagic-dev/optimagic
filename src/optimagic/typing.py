--- conflicted
+++ resolved
@@ -1,15 +1,21 @@
 from dataclasses import dataclass, fields
 from enum import Enum
-<<<<<<< HEAD
-from typing import Annotated, Any, Callable, Literal, Protocol, TypeVar
-
-from annotated_types import Ge, Gt, Lt
-=======
-from typing import Any, Callable, ItemsView, Iterator, KeysView, Literal, ValuesView
+from typing import (
+    Annotated,
+    Any,
+    Callable,
+    ItemsView,
+    Iterator,
+    KeysView,
+    Literal,
+    Protocol,
+    TypeVar,
+    ValuesView,
+)
 
 import numpy as np
+from annotated_types import Ge, Gt, Lt
 from numpy._typing import NDArray
->>>>>>> 24e44a73
 
 PyTree = Any
 PyTreeRegistry = dict[type | str, dict[str, Callable[[Any], Any]]]
@@ -26,11 +32,13 @@
     LIKELIHOOD = "likelihood"
 
 
-<<<<<<< HEAD
-class Direction(Enum):
+class Direction(str, Enum):
     """Enum to specify the direction of optimization."""
 
-=======
+    MINIMIZE = "minimize"
+    MAXIMIZE = "maximize"
+
+
 @dataclass(frozen=True)
 class DictLikeAccess:
     """Useful base class for replacing string-based dictionaries with dataclass
@@ -76,13 +84,6 @@
             yield getattr(self, field.name)
 
 
-class OptimizationType(str, Enum):
->>>>>>> 24e44a73
-    MINIMIZE = "minimize"
-    MAXIMIZE = "maximize"
-
-
-<<<<<<< HEAD
 class ErrorHandling(Enum):
     """Enum to specify the error handling strategy of the optimization algorithm."""
 
@@ -118,8 +119,7 @@
 PositiveFloat = Annotated[float, Gt(0)]
 NonNegativeFloat = Annotated[float, Ge(0)]
 NegativeFloat = Annotated[float, Lt(0)]
-=======
-OptimizationTypeLiteral = Literal["minimize", "maximize"]
+DirectionLiteral = Literal["minimize", "maximize"]
 
 
 @dataclass(frozen=True)
@@ -151,5 +151,4 @@
 
     history: IterationHistory
     local_histories: list[IterationHistory] | None = None
-    exploration: IterationHistory | None = None
->>>>>>> 24e44a73
+    exploration: IterationHistory | None = None