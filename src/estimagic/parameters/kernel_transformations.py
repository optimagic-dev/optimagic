<<<<<<< HEAD
"""Functions and derivatives thereof to transform external and internal params.

Remarks on the mathematical notation:
-------------------------------------

We let :math:`X` denote the Cholesky factor of some covariance matrix :math:`S`.
That is :math:`X X^\top = S`. We write :math:`\text{vec}(A)` for the column-wise
vectorization of the matrix :math:`A` and we write :math:`\text{vech}(A)` for
the row-wise half vectorization of :math:`A`. We denote the elimination
matrix by :math:`L`, which fulfills :math:`L \text{vec}(A) = \text{vech}(A)`.
For lower-triangular matrices :math:`A` we define the "lower-triangular"
duplication matrix :math:`D`, which is not to be confused with the standard
duplication matrix, and fulfills :math:`D \text{vech}(A) = \text{vec}(A)`. At
last we define the so called commutation matrix :math:`K` which is given by the
property that :math:`K \text{vec}(A) = \text{vec}(A^\top)`.

Remarks on reference literature:
--------------------------------

The solutions on how to compute the jacobians implemented here can be found
using matrix calculus. See for example 'Matrix Differential Calculus with
Applications in Statistics and Econometrics' by Magnus and Neudecker. In
specific cases we refer to posts on math.stackexchange.com.

.. rubric:: References

.. _post_mathoverflow:
   https://google.github.io/styleguide/pyguide.html

"""
import numpy as np
from estimagic.utilities import chol_params_to_lower_triangular_matrix
from estimagic.utilities import cov_matrix_to_sdcorr_params
from estimagic.utilities import cov_params_to_matrix
from estimagic.utilities import dimension_to_number_of_triangular_elements
from estimagic.utilities import robust_cholesky
from estimagic.utilities import sdcorr_params_to_matrix


def covariance_to_internal(external_values, constr):
    """Do a cholesky reparametrization."""
    cov = cov_params_to_matrix(external_values)
    chol = robust_cholesky(cov)
    return chol[np.tril_indices(len(cov))]


def covariance_to_internal_jacobian(external_values, constr):
    r"""Jacobian of ``covariance_to_internal``.

    For reference see docstring of ``jacobian_covariance_from_internal``. In
    comparison to that function, however, here we want to differentiate the
    reverse graph
                external --> cov --> cholesky --> internal

    Again use the vectors :math:`c` and :math:`x` to denote the external and
    internal values, respectively. To solve for the jacobian we make use of the
    identity

    .. math::
        \frac{\mathrm{d}x}{\mathrm{d}c} = (\frac{\mathrm{d}c}{\mathrm{d}x})^{-1}

    Args:
        external_values (np.ndarray): Row-wise half-vectorized covariance matrix

    Returns:
        deriv: The Jacobian matrix.

    """
    cov = cov_params_to_matrix(external_values)
    chol = robust_cholesky(cov)

    internal = chol[np.tril_indices(len(chol))]

    deriv = covariance_from_internal_jacobian(internal, constr=None)
    deriv = np.linalg.pinv(deriv)
    return deriv


def covariance_from_internal(internal_values, constr):
    """Undo a cholesky reparametrization."""
    chol = chol_params_to_lower_triangular_matrix(internal_values)
    cov = chol @ chol.T
    return cov[np.tril_indices(len(chol))]


def covariance_from_internal_jacobian(internal_values, constr):
    r"""Jacobian of ``covariance_from_internal``.

    The following result is motivated by https://tinyurl.com/y4pbfxst, which is
    shortly presented again here. For notation see the explaination at the
    beginning of the module.


    Explaination of the result
    --------------------------

    We want to differentiate the graph
                internal --> cholesky --> cov --> external

    Define :math:`x' := \text{vec}(X)` and :math:`c' := \text{vec}(S)`, where
    :math:`X` denotes the Cholesky factor of the covariance matrix :math:`S`.
    We then first differentiate the part "cholesky --> cov" using the result
    stated in the tinyurl above to get

    .. math::
        J' := \frac{\mathrm{d}c'}{\mathrm{d}x'} = (I + K)(X \otimes I) \,,

    where :math:`K` denotes the commutation matrix. Using this intermediate
    result we can compute the jacobian as

    .. math:: \frac{\mathrm{d}c}{\mathrm{d}x} = L J' D \,,

    where :math:`c := \text{external}` and :math:`x := \text{internal}`.

    Args:
        internal_values (np.ndarray): Cholesky factors stored in an "internal"
            format.

    Returns:
        deriv: The Jacobian matrix.

    """
    chol = chol_params_to_lower_triangular_matrix(internal_values)
    dim = len(chol)

    K = _commutation_matrix(dim)
    L = _elimination_matrix(dim)

    left = np.eye(dim ** 2) + K
    right = np.kron(chol, np.eye(dim))

    intermediate = left @ right

    deriv = L @ intermediate @ L.T
    return deriv


def sdcorr_to_internal(external_values, constr):
    """Convert sdcorr to cov and do a cholesky reparametrization."""
    cov = sdcorr_params_to_matrix(external_values)
    chol = robust_cholesky(cov)
    return chol[np.tril_indices(len(cov))]


def sdcorr_to_internal_jacobian(external_values, constr):
    r"""Derivative of ``sdcorr_to_internal``.

    For reference see docstring of ``jacobian_sdcorr_from_internal``. In
    comparison to that function, however, here we want to differentiate the
    reverse graph

     external --> mod. corr-mat --> corr-mat --> cov --> cholesky --> internal

    Again use the vectors :math:`p` and :math:`x` to denote the external and
    internal values, respectively. To solve for the jacobian we make use of the
    identity

    .. math::
        \frac{\mathrm{d}x}{\mathrm{d}p} = (\frac{\mathrm{d}p}{\mathrm{d}x})^{-1}

    Args:
        external_values (np.ndarray): Row-wise half-vectorized modified correlation
            matrix.

    Returns:
        deriv: The Jacobian matrix.

    """
    cov = sdcorr_params_to_matrix(external_values)
    chol = robust_cholesky(cov)

    internal = chol[np.tril_indices(len(chol))]

    deriv = sdcorr_from_internal_jacobian(internal, constr=None)
    deriv = np.linalg.pinv(deriv)
    return deriv


def sdcorr_from_internal(internal_values, constr):
    """Undo a cholesky reparametrization."""
    chol = chol_params_to_lower_triangular_matrix(internal_values)
    cov = chol @ chol.T
    return cov_matrix_to_sdcorr_params(cov)


def sdcorr_from_internal_jacobian(internal_values, constr):
    r"""Derivative of ``sdcorr_from_internal``.

    The following result is motivated by https://tinyurl.com/y6ytlyd9; however
    since the question was formulated with an error the result here is adjusted
    slightly. In particular, in the answer by user 'greg', the matrix :math:`A`
    should have been defined as :math:`A = \text{diag}(||x_1||, \dots, ||x_n||)`
    , where :math:`||x_i||` denotes the euclidian norm of the the i-th row of
    :math:`X` (the Cholesky factor). For notation see the explaination at the
    beginning of the module or the question on the tinyurl. The variable names
    in this function are chosen to be consistent with the tinyurl link.

    Explaination on the result
    --------------------------

    We want to differentiate the graph

     internal --> cholesky --> cov --> corr-mat --> mod. corr-mat --> external

    where mod. corr-mat denotes the modified correlation matrix which has the
    standard deviations stored on its diagonal. Let :math:`x := \text{internal}`
    and :math:`p := \text{external}`. Then we want to compute the quantity

    .. math:: \frac{\mathrm{d} p}{\mathrm{d} x} .

    As before we consider an intermediate result first. Namely we define
    :math:`A` as above, :math:`V := A^{-1}` and :math:`P := V S V + A - I`. The
    attentive reader might now notice that :math:`P` is the modified correlation
    matrix. At last we write :math:`x' := \text{vec}(X)` and
    :math:`p' := \text{vec}(P)`. Using the result stated in the tinyurl above,
    adjusted for the different matrix :math:`A`, we can compute the quantity
    :math:`(\mathrm{d} p'/ \mathrm{d} x')`.

    Finally, since we can define transformation matrices :math:`T` and :math:`L`
    to get :math:`p = T p'` and :math:`x = L x'` (where :math:`L` denotes the
    elimination matrix with corresponding duplication matrix :math:`D`), we can
    get our final result as

    .. math::
        \frac{\mathrm{d}p}{\mathrm{d}x} = T \frac{\mathrm{d}p'}{\mathrm{d}x'} D

    Args:
        internal_values (np.ndarray): Cholesky factors stored in an "internal"
            format.

    Returns:
        deriv: The Jacobian matrix.

    """
    X = chol_params_to_lower_triangular_matrix(internal_values)
    dim = len(X)

    identity = np.eye(dim)
    S = X @ X.T

    #  the wrong formulation in the tinyurl stated: A = np.multiply(I, X)
    A = np.sqrt(np.multiply(identity, S))

    V = np.linalg.inv(A)

    K = _commutation_matrix(dim)
    Y = np.diag(identity.ravel("F"))

    #  with the wrong formulation in the tinyurl we would have had U = Y
    norms = np.sqrt((X ** 2).sum(axis=1).reshape(-1, 1))
    XX = X / norms
    U = Y @ np.kron(identity, XX) @ K

    N = np.kron(identity, X) @ K + np.kron(X, identity)

    VS = V @ S
    B = np.kron(V, V)
    H = np.kron(VS, identity)
    J = np.kron(identity, VS)

    intermediate = U + B @ N - (H + J) @ B @ U

    T = _transformation_matrix(dim)
    D = _duplication_matrix(dim)

    deriv = T @ intermediate @ D
    return deriv


def probability_to_internal(external_values, constr):
    """Reparametrize probability constrained parameters to internal."""
    return external_values / external_values[-1]


def probability_to_internal_jacobian(external_values, constr):
    r"""Jacobian of ``probability_to_internal``.

    Let :math:`x = \text{external}`. The function ``probability_to_internal``
    has the following structure

    .. math::  f: \mathbb{R}^m \to \mathbb{R}^m, x \mapsto \frac{1}{x_m} x

    where :math:`e_k` denotes the m-dimensional k-th standard basis vector. The
    jacobian can then be computed as

    .. math::
        J(f)(x) =
        \frac{1}{x_m} \sum_{k=1}^{m-1} e_k e_k^\top -
        \frac{1}{x_m^2}  [0, \dots, 0,
            \left ( \begin{matrix} x_{1:m-1} \\ 0 \end{matrix} \right )
        ]

    Args:
        external_values (np.ndarray): Array of probabilities; sums to one.

    Returns:
        deriv: The Jacobian matrix.

    """
    dim = len(external_values)

    deriv = np.eye(dim) / external_values[-1]
    deriv[:, -1] -= external_values / (external_values[-1] ** 2)
    deriv[-1, -1] = 0

    return deriv


def probability_from_internal(internal_values, constr):
    """Reparametrize probability constrained parameters from internal."""
    return internal_values / internal_values.sum()


def probability_from_internal_jacobian(internal_values, constr):
    r"""Jacobian of ``probability_from_internal``.

    Let :math:`x := \text{internal}`. The function ``probability_from_internal``
    has the following structure

    .. math::`f: \mathbb{R}^m \to \mathbb{R}^m, x \mapsto \frac{1}{x^\top 1} x`

    where :math:`1` denotes a vector of all ones and :math:`I_m` the identity
    matrix. The jacobian can be computed as

    .. math::  J(f)(x) = \frac{1}{\sigma} I_m - \frac{1}{\sigma^2} 1 x^\top

    Args:
        internal_values (np.ndarray): Internal (positive) values.

    Returns:
        deriv: The Jacobian matrix.

    """
    dim = len(internal_values)

    sigma = np.sum(internal_values)
    left = np.eye(dim)
    right = (np.ones((dim, dim)) * (internal_values / sigma)).T

    deriv = (left - right) / sigma
    return deriv


def linear_to_internal(external_values, constr):
    """Reparametrize linear constraint to internal."""
    return constr["to_internal"] @ external_values


def linear_to_internal_jacobian(external_values, constr):
    return constr["to_internal"]


def linear_from_internal(internal_values, constr):
    """Reparametrize linear constraint from internal."""
    return constr["from_internal"] @ internal_values


def linear_from_internal_jacobian(internal_values, constr):
    return constr["from_internal"]


def _elimination_matrix(dim):
    r"""Construct (row-wise) elimination matrix.

    Let :math:`A` be a quadratic matrix. Let :math:`\text{vec}(A)` be the
    column-wise vectorization of :math:`A`. Let :math:`\text{vech}(A)` be the
    row-wise half-vectorization of :math:`A`. Then the corresponding elimination
    matrix :math:`L` has the property

    .. math::  L \text{vec}(A) = \text{vech}(A)

    See the wiki entry https://tinyurl.com/yy4sdr43 for further information, but
    note that here we are using :math:`\text{vech}` as the row-wise and not
    column-wise half-vectorization.

    Args:
        dim (int): The dimension.

    Returns:
        eliminator (np.ndarray): The elimination matrix.

    Examples:
    >>> import numpy as np
    >>> from numpy.testing import assert_array_almost_equal
    >>> dim = 10
    >>> A = np.random.randn(dim, dim)
    >>> vectorized = A.ravel('F')
    >>> half_vectorized = A[np.tril_indices(dim)]
    >>> L = _elimination_matrix(dim)
    >>> assert_array_almost_equal(L @ vectorized, half_vectorized)

    """
    n = dimension_to_number_of_triangular_elements(dim)

    counter = np.zeros((dim, dim), int) - 1
    counter[np.tril_indices(dim)] = np.arange(n, dtype=int)

    columns = [_unit_vector_or_zeros(i, n) for i in counter.ravel("F")]

    eliminator = np.column_stack(columns)
    return eliminator


def _duplication_matrix(dim):
    r"""Return duplication matrix.

    Let :math:`A` be a lower-triangular quadratic matrix. Let
    :math:`\text{vec}(A)` be the column-wise vectorization of :math:`A`. Let
    :math:`\text{vech}(A)` be the row-wise half-vectorization of :math:`A`.
    Then the corresponding elimination matrix :math:`D` has the property

    .. math::  D \text{vech}(A) = \text{vec}(A)

    In particular note that here :math:`D = L^\top`.

    See the wiki entry https://tinyurl.com/yy4sdr43 for further information, but
    note that here we are using :math:`\text{vech}` as the row-wise and not
    column-wise half-vectorization, and that we are using this operator on a
    lower-triangular matrix and not a symmetric matrix, which allows for the
    identity :math:`D = L^\top`.

    Args:
        dim (int): The dimension.

    Returns:
        duplicator (np.ndarray): The duplication matrix.

    Example:
    >>> import numpy as np
    >>> from numpy.testing import assert_array_almost_equal
    >>> dim = 10
    >>> A = np.tril(np.random.randn(dim, dim))
    >>> vectorized = A.ravel('F')
    >>> half_vectorized = A[np.tril_indices(dim)]
    >>> D = _duplication_matrix(dim)
    >>> assert_array_almost_equal(D @ half_vectorized, vectorized)

    """
    duplicator = _elimination_matrix(dim).T
    return duplicator


def _transformation_matrix(dim):
    r"""Return transformation matrix.

    Let :math:`A` be a quadratic matrix of dimension :math:`m \times m`. Define
    the :math:`m-1 \times m-1` matrix :math:`B` as the lower-triangular matrix
    with entries given by the lower-triangular part of :math:`A` without the
    diagonal. Set :math:`a := \text{diag}(A)`. We define the special
    vectorization operator :math:`\bar{\text{vec}}` as the operator that maps
    the diagonal of a matrix to the first entries of the vector and then
    proceeds to map the remaining lower part of the matrix using a row-wise
    half-vectorization scheme. That is, we would have

    .. math:: \bar{\text{vec}}(A) = (a^\top, \text{vech}(A)^\top)^\top

    Then the transformation matrix :math:`T` is defined by the property that

    .. math:: T \text{vec}(A) = \bar{\text{vec}}(A)

    We use this transformation when we map the vectorization of the modified
    correlation matrix to the externally stored ``sdcorr_params``.

    Args:
        dim (int): The dimension.

    Returns:
        transformer (np.ndarray): The transformation matrix.

    Example:
    >>> import numpy as np
    >>> from numpy.testing import assert_array_almost_equal
    >>> from estimagic.utilities import cov_matrix_to_sdcorr_params
    >>> from estimagic.utilities import cov_to_sds_and_corr
    >>> cov = np.cov(np.random.randn(10, 4))
    >>> sds, corr = cov_to_sds_and_corr(cov)
    >>> corr[np.diag_indices(len(cov))] = sds
    >>> vectorized = corr.ravel('F')
    >>> sdcorr_params = cov_matrix_to_sdcorr_params(cov)
    >>> T = _transformation_matrix(len(cov))
    >>> assert_array_almost_equal(T @ vectorized, sdcorr_params)

    """
    n = dimension_to_number_of_triangular_elements(dim)
    counter = np.zeros((dim, dim)) + np.nan
    counter[np.diag_indices(dim)] = np.arange(dim, dtype=int)
    counter[np.tril_indices(dim, k=-1)] = np.arange(dim, n, dtype=int)

    m = counter.ravel("F")
    num_na = np.count_nonzero(np.isnan(m))
    indices = m.argsort()[:-num_na]

    rows = [_unit_vector_or_zeros(i, dim ** 2) for i in indices]

    transformer = np.row_stack(rows)
    return transformer


def _commutation_matrix(dim):
    r"""Return commutation matrix.

    Let :math:`A` be a quadratic matrix. Let :math:`\text{vec}(A)` be the
    column-wise vectorization of :math:`A`. Then the corresponding commutation
    matrix :math:`K` has the property

    .. math::  K \text{vec}(A) = \text{vec}(A^\top)

    See the wiki entry https://tinyurl.com/yydgq2z4 for further information.

    Args:
        dim (int): The dimension.

    Returns:
        cummuter (np.ndarrary): The cummutation matrix.

    Example:
    >>> import numpy as np
    >>> from numpy.testing import assert_array_almost_equal
    >>> dim = 10
    >>> A = np.random.randn(dim, dim)
    >>> vectorized = A.ravel('F')
    >>> vectorized_transposed = A.T.ravel('F')
    >>> K = _commutation_matrix(dim)
    >>> assert_array_almost_equal(K @ vectorized, vectorized_transposed)

    """
    row = np.arange(dim ** 2)
    col = row.reshape((dim, dim), order="F").ravel()
    commuter = np.zeros((dim ** 2, dim ** 2), dtype=np.int8)
    commuter[row, col] = 1
    return commuter


def _unit_vector_or_zeros(index, size):
    """Return unit vector or vector of all zeroes.

    Args:
        index (int): On which index to set a 1. If it is set to -1 a vector of
            all zeros will be returned.
        size (int): Dimension of the resulting vector.

    Returns:
        u (np.ndarray): The unit or zero vector.

    Example:
    >>> import numpy as np
    >>> _unit_vector_or_zeros(1, 2)
    array([0, 1])
    >>> _unit_vector_or_zeros(-1, 2)
    array([0, 0])

    """
    u = np.zeros(size, int)
    if index != -1:
        u[index] = 1
    return u


def scale_to_internal(vec, scaling_factor, scaling_offset):
    """Scale a parameter vector from external scale to internal one.

    Args:
        vec (np.ndarray): Internal parameter vector with external scale.
        scaling_factor (np.ndarray or None): If None, no scaling factor is used.
        scaling_offset (np.ndarray or None): If None, no scaling offset is used.

    Returns:
        np.ndarray: vec with internal scale

    """
    if scaling_offset is not None:
        vec = vec - scaling_offset

    if scaling_factor is not None:
        vec = vec / scaling_factor

    return vec


def scale_from_internal(vec, scaling_factor, scaling_offset):
    """Scale a parameter vector from internal scale to external one.

    Args:
        vec (np.ndarray): Internal parameter vector with external scale.
        scaling_factor (np.ndarray or None): If None, no scaling factor is used.
        scaling_offset (np.ndarray or None): If None, no scaling offset is used.

    Returns:
        np.ndarray: vec with external scale

    """
    if scaling_factor is not None:
        vec = vec * scaling_factor

    if scaling_offset is not None:
        vec = vec + scaling_offset

    return vec
=======
"""Functions and derivatives thereof to transform external and internal params.

Remarks on the mathematical notation:
-------------------------------------

We let :math:`X` denote the Cholesky factor of some covariance matrix :math:`S`.
That is :math:`X X^\top = S`. We write :math:`\text{vec}(A)` for the column-wise
vectorization of the matrix :math:`A` and we write :math:`\text{vech}(A)` for
the row-wise half vectorization of :math:`A`. We denote the elimination
matrix by :math:`L`, which fulfills :math:`L \text{vec}(A) = \text{vech}(A)`.
For lower-triangular matrices :math:`A` we define the "lower-triangular"
duplication matrix :math:`D`, which is not to be confused with the standard
duplication matrix, and fulfills :math:`D \text{vech}(A) = \text{vec}(A)`. At
last we define the so called commutation matrix :math:`K` which is given by the
property that :math:`K \text{vec}(A) = \text{vec}(A^\top)`.

Remarks on reference literature:
--------------------------------

The solutions on how to compute the jacobians implemented here can be found
using matrix calculus. See for example 'Matrix Differential Calculus with
Applications in Statistics and Econometrics' by Magnus and Neudecker. In
specific cases we refer to posts on math.stackexchange.com.

.. rubric:: References

.. _post_mathoverflow:
   https://google.github.io/styleguide/pyguide.html

"""
import numpy as np
from estimagic.utilities import chol_params_to_lower_triangular_matrix
from estimagic.utilities import cov_matrix_to_sdcorr_params
from estimagic.utilities import cov_params_to_matrix
from estimagic.utilities import dimension_to_number_of_triangular_elements
from estimagic.utilities import robust_cholesky
from estimagic.utilities import sdcorr_params_to_matrix


def covariance_to_internal(external_values, constr):
    """Do a cholesky reparametrization."""
    cov = cov_params_to_matrix(external_values)
    chol = robust_cholesky(cov)
    return chol[np.tril_indices(len(cov))]


def covariance_to_internal_jacobian(external_values, constr):
    r"""Jacobian of ``covariance_to_internal``.

    For reference see docstring of ``jacobian_covariance_from_internal``. In
    comparison to that function, however, here we want to differentiate the
    reverse graph
                external --> cov --> cholesky --> internal

    Again use the vectors :math:`c` and :math:`x` to denote the external and
    internal values, respectively. To solve for the jacobian we make use of the
    identity

    .. math::
        \frac{\mathrm{d}x}{\mathrm{d}c} = (\frac{\mathrm{d}c}{\mathrm{d}x})^{-1}

    Args:
        external_values (np.ndarray): Row-wise half-vectorized covariance matrix

    Returns:
        deriv: The Jacobian matrix.

    """
    cov = cov_params_to_matrix(external_values)
    chol = robust_cholesky(cov)

    internal = chol[np.tril_indices(len(chol))]

    deriv = covariance_from_internal_jacobian(internal, constr=None)
    deriv = np.linalg.pinv(deriv)
    return deriv


def covariance_from_internal(internal_values, constr):
    """Undo a cholesky reparametrization."""
    chol = chol_params_to_lower_triangular_matrix(internal_values)
    cov = chol @ chol.T
    return cov[np.tril_indices(len(chol))]


def covariance_from_internal_jacobian(internal_values, constr):
    r"""Jacobian of ``covariance_from_internal``.

    The following result is motivated by https://tinyurl.com/y4pbfxst, which is
    shortly presented again here. For notation see the explaination at the
    beginning of the module.


    Explaination of the result
    --------------------------

    We want to differentiate the graph
                internal --> cholesky --> cov --> external

    Define :math:`x' := \text{vec}(X)` and :math:`c' := \text{vec}(S)`, where
    :math:`X` denotes the Cholesky factor of the covariance matrix :math:`S`.
    We then first differentiate the part "cholesky --> cov" using the result
    stated in the tinyurl above to get

    .. math::
        J' := \frac{\mathrm{d}c'}{\mathrm{d}x'} = (I + K)(X \otimes I) \,,

    where :math:`K` denotes the commutation matrix. Using this intermediate
    result we can compute the jacobian as

    .. math:: \frac{\mathrm{d}c}{\mathrm{d}x} = L J' D \,,

    where :math:`c := \text{external}` and :math:`x := \text{internal}`.

    Args:
        internal_values (np.ndarray): Cholesky factors stored in an "internal"
            format.

    Returns:
        deriv: The Jacobian matrix.

    """
    chol = chol_params_to_lower_triangular_matrix(internal_values)
    dim = len(chol)

    K = _commutation_matrix(dim)
    L = _elimination_matrix(dim)

    left = np.eye(dim**2) + K
    right = np.kron(chol, np.eye(dim))

    intermediate = left @ right

    deriv = L @ intermediate @ L.T
    return deriv


def sdcorr_to_internal(external_values, constr):
    """Convert sdcorr to cov and do a cholesky reparametrization."""
    cov = sdcorr_params_to_matrix(external_values)
    chol = robust_cholesky(cov)
    return chol[np.tril_indices(len(cov))]


def sdcorr_to_internal_jacobian(external_values, constr):
    r"""Derivative of ``sdcorr_to_internal``.

    For reference see docstring of ``jacobian_sdcorr_from_internal``. In
    comparison to that function, however, here we want to differentiate the
    reverse graph

     external --> mod. corr-mat --> corr-mat --> cov --> cholesky --> internal

    Again use the vectors :math:`p` and :math:`x` to denote the external and
    internal values, respectively. To solve for the jacobian we make use of the
    identity

    .. math::
        \frac{\mathrm{d}x}{\mathrm{d}p} = (\frac{\mathrm{d}p}{\mathrm{d}x})^{-1}

    Args:
        external_values (np.ndarray): Row-wise half-vectorized modified correlation
            matrix.

    Returns:
        deriv: The Jacobian matrix.

    """
    cov = sdcorr_params_to_matrix(external_values)
    chol = robust_cholesky(cov)

    internal = chol[np.tril_indices(len(chol))]

    deriv = sdcorr_from_internal_jacobian(internal, constr=None)
    deriv = np.linalg.pinv(deriv)
    return deriv


def sdcorr_from_internal(internal_values, constr):
    """Undo a cholesky reparametrization."""
    chol = chol_params_to_lower_triangular_matrix(internal_values)
    cov = chol @ chol.T
    return cov_matrix_to_sdcorr_params(cov)


def sdcorr_from_internal_jacobian(internal_values, constr):
    r"""Derivative of ``sdcorr_from_internal``.

    The following result is motivated by https://tinyurl.com/y6ytlyd9; however
    since the question was formulated with an error the result here is adjusted
    slightly. In particular, in the answer by user 'greg', the matrix :math:`A`
    should have been defined as :math:`A = \text{diag}(||x_1||, \dots, ||x_n||)`
    , where :math:`||x_i||` denotes the euclidian norm of the the i-th row of
    :math:`X` (the Cholesky factor). For notation see the explaination at the
    beginning of the module or the question on the tinyurl. The variable names
    in this function are chosen to be consistent with the tinyurl link.

    Explaination on the result
    --------------------------

    We want to differentiate the graph

     internal --> cholesky --> cov --> corr-mat --> mod. corr-mat --> external

    where mod. corr-mat denotes the modified correlation matrix which has the
    standard deviations stored on its diagonal. Let :math:`x := \text{internal}`
    and :math:`p := \text{external}`. Then we want to compute the quantity

    .. math:: \frac{\mathrm{d} p}{\mathrm{d} x} .

    As before we consider an intermediate result first. Namely we define
    :math:`A` as above, :math:`V := A^{-1}` and :math:`P := V S V + A - I`. The
    attentive reader might now notice that :math:`P` is the modified correlation
    matrix. At last we write :math:`x' := \text{vec}(X)` and
    :math:`p' := \text{vec}(P)`. Using the result stated in the tinyurl above,
    adjusted for the different matrix :math:`A`, we can compute the quantity
    :math:`(\mathrm{d} p'/ \mathrm{d} x')`.

    Finally, since we can define transformation matrices :math:`T` and :math:`L`
    to get :math:`p = T p'` and :math:`x = L x'` (where :math:`L` denotes the
    elimination matrix with corresponding duplication matrix :math:`D`), we can
    get our final result as

    .. math::
        \frac{\mathrm{d}p}{\mathrm{d}x} = T \frac{\mathrm{d}p'}{\mathrm{d}x'} D

    Args:
        internal_values (np.ndarray): Cholesky factors stored in an "internal"
            format.

    Returns:
        deriv: The Jacobian matrix.

    """
    X = chol_params_to_lower_triangular_matrix(internal_values)
    dim = len(X)

    identity = np.eye(dim)
    S = X @ X.T

    #  the wrong formulation in the tinyurl stated: A = np.multiply(I, X)
    A = np.sqrt(np.multiply(identity, S))

    V = np.linalg.inv(A)

    K = _commutation_matrix(dim)
    Y = np.diag(identity.ravel("F"))

    #  with the wrong formulation in the tinyurl we would have had U = Y
    norms = np.sqrt((X**2).sum(axis=1).reshape(-1, 1))
    XX = X / norms
    U = Y @ np.kron(identity, XX) @ K

    N = np.kron(identity, X) @ K + np.kron(X, identity)

    VS = V @ S
    B = np.kron(V, V)
    H = np.kron(VS, identity)
    J = np.kron(identity, VS)

    intermediate = U + B @ N - (H + J) @ B @ U

    T = _transformation_matrix(dim)
    D = _duplication_matrix(dim)

    deriv = T @ intermediate @ D
    return deriv


def probability_to_internal(external_values, constr):
    """Reparametrize probability constrained parameters to internal."""
    return external_values / external_values[-1]


def probability_to_internal_jacobian(external_values, constr):
    r"""Jacobian of ``probability_to_internal``.

    Let :math:`x = \text{external}`. The function ``probability_to_internal``
    has the following structure

    .. math::  f: \mathbb{R}^m \to \mathbb{R}^m, x \mapsto \frac{1}{x_m} x

    where :math:`e_k` denotes the m-dimensional k-th standard basis vector. The
    jacobian can then be computed as

    .. math::
        J(f)(x) =
        \frac{1}{x_m} \sum_{k=1}^{m-1} e_k e_k^\top -
        \frac{1}{x_m^2}  [0, \dots, 0,
            \left ( \begin{matrix} x_{1:m-1} \\ 0 \end{matrix} \right )
        ]

    Args:
        external_values (np.ndarray): Array of probabilities; sums to one.

    Returns:
        deriv: The Jacobian matrix.

    """
    dim = len(external_values)

    deriv = np.eye(dim) / external_values[-1]
    deriv[:, -1] -= external_values / (external_values[-1] ** 2)
    deriv[-1, -1] = 0

    return deriv


def probability_from_internal(internal_values, constr):
    """Reparametrize probability constrained parameters from internal."""
    return internal_values / internal_values.sum()


def probability_from_internal_jacobian(internal_values, constr):
    r"""Jacobian of ``probability_from_internal``.

    Let :math:`x := \text{internal}`. The function ``probability_from_internal``
    has the following structure

    .. math::`f: \mathbb{R}^m \to \mathbb{R}^m, x \mapsto \frac{1}{x^\top 1} x`

    where :math:`1` denotes a vector of all ones and :math:`I_m` the identity
    matrix. The jacobian can be computed as

    .. math::  J(f)(x) = \frac{1}{\sigma} I_m - \frac{1}{\sigma^2} 1 x^\top

    Args:
        internal_values (np.ndarray): Internal (positive) values.

    Returns:
        deriv: The Jacobian matrix.

    """
    dim = len(internal_values)

    sigma = np.sum(internal_values)
    left = np.eye(dim)
    right = (np.ones((dim, dim)) * (internal_values / sigma)).T

    deriv = (left - right) / sigma
    return deriv


def linear_to_internal(external_values, constr):
    """Reparametrize linear constraint to internal."""
    return constr["to_internal"] @ external_values


def linear_to_internal_jacobian(external_values, constr):
    return constr["to_internal"]


def linear_from_internal(internal_values, constr):
    """Reparametrize linear constraint from internal."""
    return constr["from_internal"] @ internal_values


def linear_from_internal_jacobian(internal_values, constr):
    return constr["from_internal"]


def _elimination_matrix(dim):
    r"""Construct (row-wise) elimination matrix.

    Let :math:`A` be a quadratic matrix. Let :math:`\text{vec}(A)` be the
    column-wise vectorization of :math:`A`. Let :math:`\text{vech}(A)` be the
    row-wise half-vectorization of :math:`A`. Then the corresponding elimination
    matrix :math:`L` has the property

    .. math::  L \text{vec}(A) = \text{vech}(A)

    See the wiki entry https://tinyurl.com/yy4sdr43 for further information, but
    note that here we are using :math:`\text{vech}` as the row-wise and not
    column-wise half-vectorization.

    Args:
        dim (int): The dimension.

    Returns:
        eliminator (np.ndarray): The elimination matrix.

    Examples:
    >>> import numpy as np
    >>> from numpy.testing import assert_array_almost_equal
    >>> dim = 10
    >>> A = np.random.randn(dim, dim)
    >>> vectorized = A.ravel('F')
    >>> half_vectorized = A[np.tril_indices(dim)]
    >>> L = _elimination_matrix(dim)
    >>> assert_array_almost_equal(L @ vectorized, half_vectorized)

    """
    n = dimension_to_number_of_triangular_elements(dim)

    counter = np.zeros((dim, dim), int) - 1
    counter[np.tril_indices(dim)] = np.arange(n, dtype=int)

    columns = [_unit_vector_or_zeros(i, n) for i in counter.ravel("F")]

    eliminator = np.column_stack(columns)
    return eliminator


def _duplication_matrix(dim):
    r"""Return duplication matrix.

    Let :math:`A` be a lower-triangular quadratic matrix. Let
    :math:`\text{vec}(A)` be the column-wise vectorization of :math:`A`. Let
    :math:`\text{vech}(A)` be the row-wise half-vectorization of :math:`A`.
    Then the corresponding elimination matrix :math:`D` has the property

    .. math::  D \text{vech}(A) = \text{vec}(A)

    In particular note that here :math:`D = L^\top`.

    See the wiki entry https://tinyurl.com/yy4sdr43 for further information, but
    note that here we are using :math:`\text{vech}` as the row-wise and not
    column-wise half-vectorization, and that we are using this operator on a
    lower-triangular matrix and not a symmetric matrix, which allows for the
    identity :math:`D = L^\top`.

    Args:
        dim (int): The dimension.

    Returns:
        duplicator (np.ndarray): The duplication matrix.

    Example:
    >>> import numpy as np
    >>> from numpy.testing import assert_array_almost_equal
    >>> dim = 10
    >>> A = np.tril(np.random.randn(dim, dim))
    >>> vectorized = A.ravel('F')
    >>> half_vectorized = A[np.tril_indices(dim)]
    >>> D = _duplication_matrix(dim)
    >>> assert_array_almost_equal(D @ half_vectorized, vectorized)

    """
    duplicator = _elimination_matrix(dim).T
    return duplicator


def _transformation_matrix(dim):
    r"""Return transformation matrix.

    Let :math:`A` be a quadratic matrix of dimension :math:`m \times m`. Define
    the :math:`m-1 \times m-1` matrix :math:`B` as the lower-triangular matrix
    with entries given by the lower-triangular part of :math:`A` without the
    diagonal. Set :math:`a := \text{diag}(A)`. We define the special
    vectorization operator :math:`\bar{\text{vec}}` as the operator that maps
    the diagonal of a matrix to the first entries of the vector and then
    proceeds to map the remaining lower part of the matrix using a row-wise
    half-vectorization scheme. That is, we would have

    .. math:: \bar{\text{vec}}(A) = (a^\top, \text{vech}(A)^\top)^\top

    Then the transformation matrix :math:`T` is defined by the property that

    .. math:: T \text{vec}(A) = \bar{\text{vec}}(A)

    We use this transformation when we map the vectorization of the modified
    correlation matrix to the externally stored ``sdcorr_params``.

    Args:
        dim (int): The dimension.

    Returns:
        transformer (np.ndarray): The transformation matrix.

    Example:
    >>> import numpy as np
    >>> from numpy.testing import assert_array_almost_equal
    >>> from estimagic.utilities import cov_matrix_to_sdcorr_params
    >>> from estimagic.utilities import cov_to_sds_and_corr
    >>> cov = np.cov(np.random.randn(10, 4))
    >>> sds, corr = cov_to_sds_and_corr(cov)
    >>> corr[np.diag_indices(len(cov))] = sds
    >>> vectorized = corr.ravel('F')
    >>> sdcorr_params = cov_matrix_to_sdcorr_params(cov)
    >>> T = _transformation_matrix(len(cov))
    >>> assert_array_almost_equal(T @ vectorized, sdcorr_params)

    """
    n = dimension_to_number_of_triangular_elements(dim)
    counter = np.zeros((dim, dim)) + np.nan
    counter[np.diag_indices(dim)] = np.arange(dim, dtype=int)
    counter[np.tril_indices(dim, k=-1)] = np.arange(dim, n, dtype=int)

    m = counter.ravel("F")
    num_na = np.count_nonzero(np.isnan(m))
    indices = m.argsort()[:-num_na]

    rows = [_unit_vector_or_zeros(i, dim**2) for i in indices]

    transformer = np.row_stack(rows)
    return transformer


def _commutation_matrix(dim):
    r"""Return commutation matrix.

    Let :math:`A` be a quadratic matrix. Let :math:`\text{vec}(A)` be the
    column-wise vectorization of :math:`A`. Then the corresponding commutation
    matrix :math:`K` has the property

    .. math::  K \text{vec}(A) = \text{vec}(A^\top)

    See the wiki entry https://tinyurl.com/yydgq2z4 for further information.

    Args:
        dim (int): The dimension.

    Returns:
        cummuter (np.ndarrary): The cummutation matrix.

    Example:
    >>> import numpy as np
    >>> from numpy.testing import assert_array_almost_equal
    >>> dim = 10
    >>> A = np.random.randn(dim, dim)
    >>> vectorized = A.ravel('F')
    >>> vectorized_transposed = A.T.ravel('F')
    >>> K = _commutation_matrix(dim)
    >>> assert_array_almost_equal(K @ vectorized, vectorized_transposed)

    """
    row = np.arange(dim**2)
    col = row.reshape((dim, dim), order="F").ravel()
    commuter = np.zeros((dim**2, dim**2), dtype=np.int8)
    commuter[row, col] = 1
    return commuter


def _unit_vector_or_zeros(index, size):
    """Return unit vector or vector of all zeroes.

    Args:
        index (int): On which index to set a 1. If it is set to -1 a vector of
            all zeros will be returned.
        size (int): Dimension of the resulting vector.

    Returns:
        u (np.ndarray): The unit or zero vector.

    Example:
    >>> import numpy as np
    >>> _unit_vector_or_zeros(1, 2)
    array([0, 1])
    >>> _unit_vector_or_zeros(-1, 2)
    array([0, 0])

    """
    u = np.zeros(size, int)
    if index != -1:
        u[index] = 1
    return u


def scale_to_internal(vec, scaling_factor, scaling_offset):
    """Scale a parameter vector from external scale to internal one.

    Args:
        vec (np.ndarray): Internal parameter vector with external scale.
        scaling_factor (np.ndarray or None): If None, no scaling factor is used.
        scaling_offset (np.ndarray or None): If None, no scaling offset is used.

    Returns:
        np.ndarray: vec with internal scale

    """
    if scaling_offset is not None:
        vec = vec - scaling_offset

    if scaling_factor is not None:
        vec = vec / scaling_factor

    return vec


def scale_from_internal(vec, scaling_factor, scaling_offset):
    """Scale a parameter vector from internal scale to external one.

    Args:
        vec (np.ndarray): Internal parameter vector with external scale.
        scaling_factor (np.ndarray or None): If None, no scaling factor is used.
        scaling_offset (np.ndarray or None): If None, no scaling offset is used.

    Returns:
        np.ndarray: vec with external scale

    """
    if scaling_factor is not None:
        vec = vec * scaling_factor

    if scaling_offset is not None:
        vec = vec + scaling_offset

    return vec
>>>>>>> a307c249
<|MERGE_RESOLUTION|>--- conflicted
+++ resolved
@@ -1,4 +1,3 @@
-<<<<<<< HEAD
 """Functions and derivatives thereof to transform external and internal params.
 
 Remarks on the mathematical notation:
@@ -127,7 +126,7 @@
     K = _commutation_matrix(dim)
     L = _elimination_matrix(dim)
 
-    left = np.eye(dim ** 2) + K
+    left = np.eye(dim**2) + K
     right = np.kron(chol, np.eye(dim))
 
     intermediate = left @ right
@@ -248,7 +247,7 @@
     Y = np.diag(identity.ravel("F"))
 
     #  with the wrong formulation in the tinyurl we would have had U = Y
-    norms = np.sqrt((X ** 2).sum(axis=1).reshape(-1, 1))
+    norms = np.sqrt((X**2).sum(axis=1).reshape(-1, 1))
     XX = X / norms
     U = Y @ np.kron(identity, XX) @ K
 
@@ -491,7 +490,7 @@
     num_na = np.count_nonzero(np.isnan(m))
     indices = m.argsort()[:-num_na]
 
-    rows = [_unit_vector_or_zeros(i, dim ** 2) for i in indices]
+    rows = [_unit_vector_or_zeros(i, dim**2) for i in indices]
 
     transformer = np.row_stack(rows)
     return transformer
@@ -525,9 +524,9 @@
     >>> assert_array_almost_equal(K @ vectorized, vectorized_transposed)
 
     """
-    row = np.arange(dim ** 2)
+    row = np.arange(dim**2)
     col = row.reshape((dim, dim), order="F").ravel()
-    commuter = np.zeros((dim ** 2, dim ** 2), dtype=np.int8)
+    commuter = np.zeros((dim**2, dim**2), dtype=np.int8)
     commuter[row, col] = 1
     return commuter
 
@@ -596,604 +595,4 @@
     if scaling_offset is not None:
         vec = vec + scaling_offset
 
-    return vec
-=======
-"""Functions and derivatives thereof to transform external and internal params.
-
-Remarks on the mathematical notation:
--------------------------------------
-
-We let :math:`X` denote the Cholesky factor of some covariance matrix :math:`S`.
-That is :math:`X X^\top = S`. We write :math:`\text{vec}(A)` for the column-wise
-vectorization of the matrix :math:`A` and we write :math:`\text{vech}(A)` for
-the row-wise half vectorization of :math:`A`. We denote the elimination
-matrix by :math:`L`, which fulfills :math:`L \text{vec}(A) = \text{vech}(A)`.
-For lower-triangular matrices :math:`A` we define the "lower-triangular"
-duplication matrix :math:`D`, which is not to be confused with the standard
-duplication matrix, and fulfills :math:`D \text{vech}(A) = \text{vec}(A)`. At
-last we define the so called commutation matrix :math:`K` which is given by the
-property that :math:`K \text{vec}(A) = \text{vec}(A^\top)`.
-
-Remarks on reference literature:
---------------------------------
-
-The solutions on how to compute the jacobians implemented here can be found
-using matrix calculus. See for example 'Matrix Differential Calculus with
-Applications in Statistics and Econometrics' by Magnus and Neudecker. In
-specific cases we refer to posts on math.stackexchange.com.
-
-.. rubric:: References
-
-.. _post_mathoverflow:
-   https://google.github.io/styleguide/pyguide.html
-
-"""
-import numpy as np
-from estimagic.utilities import chol_params_to_lower_triangular_matrix
-from estimagic.utilities import cov_matrix_to_sdcorr_params
-from estimagic.utilities import cov_params_to_matrix
-from estimagic.utilities import dimension_to_number_of_triangular_elements
-from estimagic.utilities import robust_cholesky
-from estimagic.utilities import sdcorr_params_to_matrix
-
-
-def covariance_to_internal(external_values, constr):
-    """Do a cholesky reparametrization."""
-    cov = cov_params_to_matrix(external_values)
-    chol = robust_cholesky(cov)
-    return chol[np.tril_indices(len(cov))]
-
-
-def covariance_to_internal_jacobian(external_values, constr):
-    r"""Jacobian of ``covariance_to_internal``.
-
-    For reference see docstring of ``jacobian_covariance_from_internal``. In
-    comparison to that function, however, here we want to differentiate the
-    reverse graph
-                external --> cov --> cholesky --> internal
-
-    Again use the vectors :math:`c` and :math:`x` to denote the external and
-    internal values, respectively. To solve for the jacobian we make use of the
-    identity
-
-    .. math::
-        \frac{\mathrm{d}x}{\mathrm{d}c} = (\frac{\mathrm{d}c}{\mathrm{d}x})^{-1}
-
-    Args:
-        external_values (np.ndarray): Row-wise half-vectorized covariance matrix
-
-    Returns:
-        deriv: The Jacobian matrix.
-
-    """
-    cov = cov_params_to_matrix(external_values)
-    chol = robust_cholesky(cov)
-
-    internal = chol[np.tril_indices(len(chol))]
-
-    deriv = covariance_from_internal_jacobian(internal, constr=None)
-    deriv = np.linalg.pinv(deriv)
-    return deriv
-
-
-def covariance_from_internal(internal_values, constr):
-    """Undo a cholesky reparametrization."""
-    chol = chol_params_to_lower_triangular_matrix(internal_values)
-    cov = chol @ chol.T
-    return cov[np.tril_indices(len(chol))]
-
-
-def covariance_from_internal_jacobian(internal_values, constr):
-    r"""Jacobian of ``covariance_from_internal``.
-
-    The following result is motivated by https://tinyurl.com/y4pbfxst, which is
-    shortly presented again here. For notation see the explaination at the
-    beginning of the module.
-
-
-    Explaination of the result
-    --------------------------
-
-    We want to differentiate the graph
-                internal --> cholesky --> cov --> external
-
-    Define :math:`x' := \text{vec}(X)` and :math:`c' := \text{vec}(S)`, where
-    :math:`X` denotes the Cholesky factor of the covariance matrix :math:`S`.
-    We then first differentiate the part "cholesky --> cov" using the result
-    stated in the tinyurl above to get
-
-    .. math::
-        J' := \frac{\mathrm{d}c'}{\mathrm{d}x'} = (I + K)(X \otimes I) \,,
-
-    where :math:`K` denotes the commutation matrix. Using this intermediate
-    result we can compute the jacobian as
-
-    .. math:: \frac{\mathrm{d}c}{\mathrm{d}x} = L J' D \,,
-
-    where :math:`c := \text{external}` and :math:`x := \text{internal}`.
-
-    Args:
-        internal_values (np.ndarray): Cholesky factors stored in an "internal"
-            format.
-
-    Returns:
-        deriv: The Jacobian matrix.
-
-    """
-    chol = chol_params_to_lower_triangular_matrix(internal_values)
-    dim = len(chol)
-
-    K = _commutation_matrix(dim)
-    L = _elimination_matrix(dim)
-
-    left = np.eye(dim**2) + K
-    right = np.kron(chol, np.eye(dim))
-
-    intermediate = left @ right
-
-    deriv = L @ intermediate @ L.T
-    return deriv
-
-
-def sdcorr_to_internal(external_values, constr):
-    """Convert sdcorr to cov and do a cholesky reparametrization."""
-    cov = sdcorr_params_to_matrix(external_values)
-    chol = robust_cholesky(cov)
-    return chol[np.tril_indices(len(cov))]
-
-
-def sdcorr_to_internal_jacobian(external_values, constr):
-    r"""Derivative of ``sdcorr_to_internal``.
-
-    For reference see docstring of ``jacobian_sdcorr_from_internal``. In
-    comparison to that function, however, here we want to differentiate the
-    reverse graph
-
-     external --> mod. corr-mat --> corr-mat --> cov --> cholesky --> internal
-
-    Again use the vectors :math:`p` and :math:`x` to denote the external and
-    internal values, respectively. To solve for the jacobian we make use of the
-    identity
-
-    .. math::
-        \frac{\mathrm{d}x}{\mathrm{d}p} = (\frac{\mathrm{d}p}{\mathrm{d}x})^{-1}
-
-    Args:
-        external_values (np.ndarray): Row-wise half-vectorized modified correlation
-            matrix.
-
-    Returns:
-        deriv: The Jacobian matrix.
-
-    """
-    cov = sdcorr_params_to_matrix(external_values)
-    chol = robust_cholesky(cov)
-
-    internal = chol[np.tril_indices(len(chol))]
-
-    deriv = sdcorr_from_internal_jacobian(internal, constr=None)
-    deriv = np.linalg.pinv(deriv)
-    return deriv
-
-
-def sdcorr_from_internal(internal_values, constr):
-    """Undo a cholesky reparametrization."""
-    chol = chol_params_to_lower_triangular_matrix(internal_values)
-    cov = chol @ chol.T
-    return cov_matrix_to_sdcorr_params(cov)
-
-
-def sdcorr_from_internal_jacobian(internal_values, constr):
-    r"""Derivative of ``sdcorr_from_internal``.
-
-    The following result is motivated by https://tinyurl.com/y6ytlyd9; however
-    since the question was formulated with an error the result here is adjusted
-    slightly. In particular, in the answer by user 'greg', the matrix :math:`A`
-    should have been defined as :math:`A = \text{diag}(||x_1||, \dots, ||x_n||)`
-    , where :math:`||x_i||` denotes the euclidian norm of the the i-th row of
-    :math:`X` (the Cholesky factor). For notation see the explaination at the
-    beginning of the module or the question on the tinyurl. The variable names
-    in this function are chosen to be consistent with the tinyurl link.
-
-    Explaination on the result
-    --------------------------
-
-    We want to differentiate the graph
-
-     internal --> cholesky --> cov --> corr-mat --> mod. corr-mat --> external
-
-    where mod. corr-mat denotes the modified correlation matrix which has the
-    standard deviations stored on its diagonal. Let :math:`x := \text{internal}`
-    and :math:`p := \text{external}`. Then we want to compute the quantity
-
-    .. math:: \frac{\mathrm{d} p}{\mathrm{d} x} .
-
-    As before we consider an intermediate result first. Namely we define
-    :math:`A` as above, :math:`V := A^{-1}` and :math:`P := V S V + A - I`. The
-    attentive reader might now notice that :math:`P` is the modified correlation
-    matrix. At last we write :math:`x' := \text{vec}(X)` and
-    :math:`p' := \text{vec}(P)`. Using the result stated in the tinyurl above,
-    adjusted for the different matrix :math:`A`, we can compute the quantity
-    :math:`(\mathrm{d} p'/ \mathrm{d} x')`.
-
-    Finally, since we can define transformation matrices :math:`T` and :math:`L`
-    to get :math:`p = T p'` and :math:`x = L x'` (where :math:`L` denotes the
-    elimination matrix with corresponding duplication matrix :math:`D`), we can
-    get our final result as
-
-    .. math::
-        \frac{\mathrm{d}p}{\mathrm{d}x} = T \frac{\mathrm{d}p'}{\mathrm{d}x'} D
-
-    Args:
-        internal_values (np.ndarray): Cholesky factors stored in an "internal"
-            format.
-
-    Returns:
-        deriv: The Jacobian matrix.
-
-    """
-    X = chol_params_to_lower_triangular_matrix(internal_values)
-    dim = len(X)
-
-    identity = np.eye(dim)
-    S = X @ X.T
-
-    #  the wrong formulation in the tinyurl stated: A = np.multiply(I, X)
-    A = np.sqrt(np.multiply(identity, S))
-
-    V = np.linalg.inv(A)
-
-    K = _commutation_matrix(dim)
-    Y = np.diag(identity.ravel("F"))
-
-    #  with the wrong formulation in the tinyurl we would have had U = Y
-    norms = np.sqrt((X**2).sum(axis=1).reshape(-1, 1))
-    XX = X / norms
-    U = Y @ np.kron(identity, XX) @ K
-
-    N = np.kron(identity, X) @ K + np.kron(X, identity)
-
-    VS = V @ S
-    B = np.kron(V, V)
-    H = np.kron(VS, identity)
-    J = np.kron(identity, VS)
-
-    intermediate = U + B @ N - (H + J) @ B @ U
-
-    T = _transformation_matrix(dim)
-    D = _duplication_matrix(dim)
-
-    deriv = T @ intermediate @ D
-    return deriv
-
-
-def probability_to_internal(external_values, constr):
-    """Reparametrize probability constrained parameters to internal."""
-    return external_values / external_values[-1]
-
-
-def probability_to_internal_jacobian(external_values, constr):
-    r"""Jacobian of ``probability_to_internal``.
-
-    Let :math:`x = \text{external}`. The function ``probability_to_internal``
-    has the following structure
-
-    .. math::  f: \mathbb{R}^m \to \mathbb{R}^m, x \mapsto \frac{1}{x_m} x
-
-    where :math:`e_k` denotes the m-dimensional k-th standard basis vector. The
-    jacobian can then be computed as
-
-    .. math::
-        J(f)(x) =
-        \frac{1}{x_m} \sum_{k=1}^{m-1} e_k e_k^\top -
-        \frac{1}{x_m^2}  [0, \dots, 0,
-            \left ( \begin{matrix} x_{1:m-1} \\ 0 \end{matrix} \right )
-        ]
-
-    Args:
-        external_values (np.ndarray): Array of probabilities; sums to one.
-
-    Returns:
-        deriv: The Jacobian matrix.
-
-    """
-    dim = len(external_values)
-
-    deriv = np.eye(dim) / external_values[-1]
-    deriv[:, -1] -= external_values / (external_values[-1] ** 2)
-    deriv[-1, -1] = 0
-
-    return deriv
-
-
-def probability_from_internal(internal_values, constr):
-    """Reparametrize probability constrained parameters from internal."""
-    return internal_values / internal_values.sum()
-
-
-def probability_from_internal_jacobian(internal_values, constr):
-    r"""Jacobian of ``probability_from_internal``.
-
-    Let :math:`x := \text{internal}`. The function ``probability_from_internal``
-    has the following structure
-
-    .. math::`f: \mathbb{R}^m \to \mathbb{R}^m, x \mapsto \frac{1}{x^\top 1} x`
-
-    where :math:`1` denotes a vector of all ones and :math:`I_m` the identity
-    matrix. The jacobian can be computed as
-
-    .. math::  J(f)(x) = \frac{1}{\sigma} I_m - \frac{1}{\sigma^2} 1 x^\top
-
-    Args:
-        internal_values (np.ndarray): Internal (positive) values.
-
-    Returns:
-        deriv: The Jacobian matrix.
-
-    """
-    dim = len(internal_values)
-
-    sigma = np.sum(internal_values)
-    left = np.eye(dim)
-    right = (np.ones((dim, dim)) * (internal_values / sigma)).T
-
-    deriv = (left - right) / sigma
-    return deriv
-
-
-def linear_to_internal(external_values, constr):
-    """Reparametrize linear constraint to internal."""
-    return constr["to_internal"] @ external_values
-
-
-def linear_to_internal_jacobian(external_values, constr):
-    return constr["to_internal"]
-
-
-def linear_from_internal(internal_values, constr):
-    """Reparametrize linear constraint from internal."""
-    return constr["from_internal"] @ internal_values
-
-
-def linear_from_internal_jacobian(internal_values, constr):
-    return constr["from_internal"]
-
-
-def _elimination_matrix(dim):
-    r"""Construct (row-wise) elimination matrix.
-
-    Let :math:`A` be a quadratic matrix. Let :math:`\text{vec}(A)` be the
-    column-wise vectorization of :math:`A`. Let :math:`\text{vech}(A)` be the
-    row-wise half-vectorization of :math:`A`. Then the corresponding elimination
-    matrix :math:`L` has the property
-
-    .. math::  L \text{vec}(A) = \text{vech}(A)
-
-    See the wiki entry https://tinyurl.com/yy4sdr43 for further information, but
-    note that here we are using :math:`\text{vech}` as the row-wise and not
-    column-wise half-vectorization.
-
-    Args:
-        dim (int): The dimension.
-
-    Returns:
-        eliminator (np.ndarray): The elimination matrix.
-
-    Examples:
-    >>> import numpy as np
-    >>> from numpy.testing import assert_array_almost_equal
-    >>> dim = 10
-    >>> A = np.random.randn(dim, dim)
-    >>> vectorized = A.ravel('F')
-    >>> half_vectorized = A[np.tril_indices(dim)]
-    >>> L = _elimination_matrix(dim)
-    >>> assert_array_almost_equal(L @ vectorized, half_vectorized)
-
-    """
-    n = dimension_to_number_of_triangular_elements(dim)
-
-    counter = np.zeros((dim, dim), int) - 1
-    counter[np.tril_indices(dim)] = np.arange(n, dtype=int)
-
-    columns = [_unit_vector_or_zeros(i, n) for i in counter.ravel("F")]
-
-    eliminator = np.column_stack(columns)
-    return eliminator
-
-
-def _duplication_matrix(dim):
-    r"""Return duplication matrix.
-
-    Let :math:`A` be a lower-triangular quadratic matrix. Let
-    :math:`\text{vec}(A)` be the column-wise vectorization of :math:`A`. Let
-    :math:`\text{vech}(A)` be the row-wise half-vectorization of :math:`A`.
-    Then the corresponding elimination matrix :math:`D` has the property
-
-    .. math::  D \text{vech}(A) = \text{vec}(A)
-
-    In particular note that here :math:`D = L^\top`.
-
-    See the wiki entry https://tinyurl.com/yy4sdr43 for further information, but
-    note that here we are using :math:`\text{vech}` as the row-wise and not
-    column-wise half-vectorization, and that we are using this operator on a
-    lower-triangular matrix and not a symmetric matrix, which allows for the
-    identity :math:`D = L^\top`.
-
-    Args:
-        dim (int): The dimension.
-
-    Returns:
-        duplicator (np.ndarray): The duplication matrix.
-
-    Example:
-    >>> import numpy as np
-    >>> from numpy.testing import assert_array_almost_equal
-    >>> dim = 10
-    >>> A = np.tril(np.random.randn(dim, dim))
-    >>> vectorized = A.ravel('F')
-    >>> half_vectorized = A[np.tril_indices(dim)]
-    >>> D = _duplication_matrix(dim)
-    >>> assert_array_almost_equal(D @ half_vectorized, vectorized)
-
-    """
-    duplicator = _elimination_matrix(dim).T
-    return duplicator
-
-
-def _transformation_matrix(dim):
-    r"""Return transformation matrix.
-
-    Let :math:`A` be a quadratic matrix of dimension :math:`m \times m`. Define
-    the :math:`m-1 \times m-1` matrix :math:`B` as the lower-triangular matrix
-    with entries given by the lower-triangular part of :math:`A` without the
-    diagonal. Set :math:`a := \text{diag}(A)`. We define the special
-    vectorization operator :math:`\bar{\text{vec}}` as the operator that maps
-    the diagonal of a matrix to the first entries of the vector and then
-    proceeds to map the remaining lower part of the matrix using a row-wise
-    half-vectorization scheme. That is, we would have
-
-    .. math:: \bar{\text{vec}}(A) = (a^\top, \text{vech}(A)^\top)^\top
-
-    Then the transformation matrix :math:`T` is defined by the property that
-
-    .. math:: T \text{vec}(A) = \bar{\text{vec}}(A)
-
-    We use this transformation when we map the vectorization of the modified
-    correlation matrix to the externally stored ``sdcorr_params``.
-
-    Args:
-        dim (int): The dimension.
-
-    Returns:
-        transformer (np.ndarray): The transformation matrix.
-
-    Example:
-    >>> import numpy as np
-    >>> from numpy.testing import assert_array_almost_equal
-    >>> from estimagic.utilities import cov_matrix_to_sdcorr_params
-    >>> from estimagic.utilities import cov_to_sds_and_corr
-    >>> cov = np.cov(np.random.randn(10, 4))
-    >>> sds, corr = cov_to_sds_and_corr(cov)
-    >>> corr[np.diag_indices(len(cov))] = sds
-    >>> vectorized = corr.ravel('F')
-    >>> sdcorr_params = cov_matrix_to_sdcorr_params(cov)
-    >>> T = _transformation_matrix(len(cov))
-    >>> assert_array_almost_equal(T @ vectorized, sdcorr_params)
-
-    """
-    n = dimension_to_number_of_triangular_elements(dim)
-    counter = np.zeros((dim, dim)) + np.nan
-    counter[np.diag_indices(dim)] = np.arange(dim, dtype=int)
-    counter[np.tril_indices(dim, k=-1)] = np.arange(dim, n, dtype=int)
-
-    m = counter.ravel("F")
-    num_na = np.count_nonzero(np.isnan(m))
-    indices = m.argsort()[:-num_na]
-
-    rows = [_unit_vector_or_zeros(i, dim**2) for i in indices]
-
-    transformer = np.row_stack(rows)
-    return transformer
-
-
-def _commutation_matrix(dim):
-    r"""Return commutation matrix.
-
-    Let :math:`A` be a quadratic matrix. Let :math:`\text{vec}(A)` be the
-    column-wise vectorization of :math:`A`. Then the corresponding commutation
-    matrix :math:`K` has the property
-
-    .. math::  K \text{vec}(A) = \text{vec}(A^\top)
-
-    See the wiki entry https://tinyurl.com/yydgq2z4 for further information.
-
-    Args:
-        dim (int): The dimension.
-
-    Returns:
-        cummuter (np.ndarrary): The cummutation matrix.
-
-    Example:
-    >>> import numpy as np
-    >>> from numpy.testing import assert_array_almost_equal
-    >>> dim = 10
-    >>> A = np.random.randn(dim, dim)
-    >>> vectorized = A.ravel('F')
-    >>> vectorized_transposed = A.T.ravel('F')
-    >>> K = _commutation_matrix(dim)
-    >>> assert_array_almost_equal(K @ vectorized, vectorized_transposed)
-
-    """
-    row = np.arange(dim**2)
-    col = row.reshape((dim, dim), order="F").ravel()
-    commuter = np.zeros((dim**2, dim**2), dtype=np.int8)
-    commuter[row, col] = 1
-    return commuter
-
-
-def _unit_vector_or_zeros(index, size):
-    """Return unit vector or vector of all zeroes.
-
-    Args:
-        index (int): On which index to set a 1. If it is set to -1 a vector of
-            all zeros will be returned.
-        size (int): Dimension of the resulting vector.
-
-    Returns:
-        u (np.ndarray): The unit or zero vector.
-
-    Example:
-    >>> import numpy as np
-    >>> _unit_vector_or_zeros(1, 2)
-    array([0, 1])
-    >>> _unit_vector_or_zeros(-1, 2)
-    array([0, 0])
-
-    """
-    u = np.zeros(size, int)
-    if index != -1:
-        u[index] = 1
-    return u
-
-
-def scale_to_internal(vec, scaling_factor, scaling_offset):
-    """Scale a parameter vector from external scale to internal one.
-
-    Args:
-        vec (np.ndarray): Internal parameter vector with external scale.
-        scaling_factor (np.ndarray or None): If None, no scaling factor is used.
-        scaling_offset (np.ndarray or None): If None, no scaling offset is used.
-
-    Returns:
-        np.ndarray: vec with internal scale
-
-    """
-    if scaling_offset is not None:
-        vec = vec - scaling_offset
-
-    if scaling_factor is not None:
-        vec = vec / scaling_factor
-
-    return vec
-
-
-def scale_from_internal(vec, scaling_factor, scaling_offset):
-    """Scale a parameter vector from internal scale to external one.
-
-    Args:
-        vec (np.ndarray): Internal parameter vector with external scale.
-        scaling_factor (np.ndarray or None): If None, no scaling factor is used.
-        scaling_offset (np.ndarray or None): If None, no scaling offset is used.
-
-    Returns:
-        np.ndarray: vec with external scale
-
-    """
-    if scaling_factor is not None:
-        vec = vec * scaling_factor
-
-    if scaling_offset is not None:
-        vec = vec + scaling_offset
-
-    return vec
->>>>>>> a307c249
+    return vec