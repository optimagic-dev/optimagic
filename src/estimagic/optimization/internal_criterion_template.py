--- conflicted
+++ resolved
@@ -262,19 +262,9 @@
         }
 
     if caught_exceptions:
-<<<<<<< HEAD
-        if error_handling == "continue":
-            new_criterion, new_derivative = _penalty_and_derivative(
-                x, first_criterion_evaluation, error_penalty, algo_info
-            )
-            warnings.warn("\n\n".join(caught_exceptions))
-        else:
-            raise Exception("\n\n".join(caught_exceptions))
-=======
         new_criterion, new_derivative = _penalty_and_derivative(
-            x, first_criterion_evaluation, error_penalty, algorithm_info
+            x, first_criterion_evaluation, error_penalty, algo_info
         )
->>>>>>> 96fdbb5e
 
     if not (algo_info.parallelizes or algo_info.disable_cache) and cache_size >= 1:
         _cache_new_evaluations(new_criterion, new_derivative, x_hash, cache, cache_size)
