--- conflicted
+++ resolved
@@ -40,38 +40,21 @@
     return out
 
 
-<<<<<<< HEAD
-def discard_all(xs, indices, state, target_size):
+def discard_all(xs, indices, state, target_size):  # noqa: ARG001
     return state.x.reshape(1, -1), np.array([state.index])
 
 
-def keep_all(xs, indices, state, target_size):
-=======
-def discard_all(xs, indices, state):  # noqa: ARG001
-    return state.x.reshape(1, -1), np.array([state.index])
-
-
-def keep_all(xs, indices, state):  # noqa: ARG001
->>>>>>> 7380180c
+def keep_all(xs, indices, state, target_size):  # noqa: ARG001
     return xs, indices
 
 
-def keep_sphere(xs, indices, state, target_size):
+def keep_sphere(xs, indices, state, target_size):  # noqa: ARG001
     dists = np.linalg.norm(xs - state.trustregion.center, axis=1)
     keep = dists <= state.trustregion.radius
     return xs[keep], indices[keep]
 
 
-<<<<<<< HEAD
-def drop_collinear_pounders(xs, indices, state, target_size):
-=======
-def drop_collinear(xs, indices, state):  # noqa: ARG001
-    """Make sure that the points that are kept are linearly independent."""
-    raise NotImplementedError()
-
-
-def drop_collinear_pounders(xs, indices, state):
->>>>>>> 7380180c
+def drop_collinear_pounders(xs, indices, state, target_size):  # noqa: ARG001
     """Drop collinear points using pounders filtering."""
     if xs.shape[0] <= xs.shape[1] + 1:
         filtered_xs, filtered_indices = xs, indices
