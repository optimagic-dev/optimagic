--- conflicted
+++ resolved
@@ -14,11 +14,8 @@
 from estimagic.optimization import pygmo_optimizers
 from estimagic.optimization import scipy_optimizers
 from estimagic.optimization import tao_optimizers
-<<<<<<< HEAD
 from estimagic.optimization.bhhh import bhhh
-=======
 from estimagic.optimization.neldermead import neldermead_parallel
->>>>>>> 326454cb
 from estimagic.optimization.pounders import pounders
 
 
@@ -37,15 +34,12 @@
     )
 
 # drop private and helper functions
-<<<<<<< HEAD
-AVAILABLE_ALGORITHMS = {"pounders": pounders, "bhhh": bhhh}
-=======
 AVAILABLE_ALGORITHMS = {
+    "bhhh": bhh,
+    "neldermead_parallel": neldermead_parallel,
     "pounders": pounders,
-    "neldermead_parallel": neldermead_parallel,
 }
 
->>>>>>> 326454cb
 PUBLIC_HELPERS = [
     "calculate_trustregion_initial_radius",
     "get_scipy_bounds",
