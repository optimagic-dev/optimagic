import warnings
from hashlib import sha1
import difflib

import cloudpickle
import numpy as np
import pandas as pd
from scipy.linalg import ldl, qr
import difflib

with warnings.catch_warnings():
    warnings.simplefilter("ignore", category=UserWarning)
    from fuzzywuzzy import process as fw_process


def chol_params_to_lower_triangular_matrix(params):
    dim = number_of_triangular_elements_to_dimension(len(params))
    mat = np.zeros((dim, dim))
    mat[np.tril_indices(dim)] = params
    return mat


def cov_params_to_matrix(cov_params):
    """Build covariance matrix from 1d array with its lower triangular elements.

    Args:
        cov_params (np.array): 1d array with the lower triangular elements of a
            covariance matrix (in C-order)

    Returns:
        cov (np.array): a covariance matrix

    """
    lower = chol_params_to_lower_triangular_matrix(cov_params)
    cov = lower + np.tril(lower, k=-1).T
    return cov


def cov_matrix_to_params(cov):
    return cov[np.tril_indices(len(cov))]


def sdcorr_params_to_sds_and_corr(sdcorr_params):
    dim = number_of_triangular_elements_to_dimension(len(sdcorr_params))
    sds = np.array(sdcorr_params[:dim])
    corr = np.eye(dim)
    corr[np.tril_indices(dim, k=-1)] = sdcorr_params[dim:]
    corr += np.tril(corr, k=-1).T
    return sds, corr


def sds_and_corr_to_cov(sds, corr):
    diag = np.diag(sds)
    return diag @ corr @ diag


def cov_to_sds_and_corr(cov):
    sds = np.sqrt(np.diagonal(cov))
    diag = np.diag(1 / sds)
    corr = diag @ cov @ diag
    return sds, corr


def sdcorr_params_to_matrix(sdcorr_params):
    """Build covariance matrix out of variances and correlations.

    Args:
        sdcorr_params (np.array): 1d array with parameters. The dimensions of the
            covariance matrix are inferred automatically. The first dim parameters
            are assumed to be the variances. The remainder are the lower triangular
            elements (excluding the diagonal) of a correlation matrix.

    Returns:
        cov (np.array): a covariance matrix

    """
    return sds_and_corr_to_cov(*sdcorr_params_to_sds_and_corr(sdcorr_params))


def cov_matrix_to_sdcorr_params(cov):
    dim = len(cov)
    sds, corr = cov_to_sds_and_corr(cov)
    correlations = corr[np.tril_indices(dim, k=-1)]
    return np.hstack([sds, correlations])


def number_of_triangular_elements_to_dimension(num):
    """Calculate the dimension of a square matrix from number of triangular elements.

    Args:
        num (int): The number of upper or lower triangular elements in the matrix.

    Examples:
        >>> number_of_triangular_elements_to_dimension(6)
        3
        >>> number_of_triangular_elements_to_dimension(10)
        4

    """
    return int(np.sqrt(8 * num + 1) / 2 - 0.5)


def dimension_to_number_of_triangular_elements(dim):
    """Calculate number of triangular elements from the dimension of a square matrix.

    Args:
        dim (int): Dimension of a square matrix.

    """
    return int(dim * (dim + 1) / 2)


def propose_alternatives(requested, possibilities, number=3):
    """Propose possible alternatives based on similarity to requested.

    Args:
        requested_algo (str): From the user requested algorithm.
        possibilities (list(str)): List of available algorithms
            are lists of algorithms.
        number (int) : Number of proposals.

    Returns:
        proposals (list(str)): List of proposed algorithms.

    Example:
        >>> possibilities = ["scipy_lbfgsb", "scipy_slsqp", "nlopt_lbfgsb"]
        >>> propose_alternatives("scipy_L-BFGS-B", possibilities, number=1)
        ['scipy_slsqp']
        >>> propose_alternatives("L-BFGS-B", possibilities, number=2)
        ['scipy_slsqp', 'scipy_lbfgsb']

    """
    number = min(number, len(possibilities))
    with warnings.catch_warnings():
        warnings.simplefilter("ignore", category=UserWarning)
<<<<<<< HEAD
        proposals = difflib.get_close_matches(requested, possibilities, n=number, cutoff=0)
=======
        proposals = proposals = difflib.get_close_matches(requested, possibilities, n=number, cutoff=0)
>>>>>>> 5c94a63b

    return proposals


def robust_cholesky(matrix, threshold=None, return_info=False):
    """Lower triangular cholesky factor of *matrix*.

    Args:
        matrix (np.array): Square, symmetric and (almost) positive semi-definite matrix
        threshold (float): Small negative number. Diagonal elements of D from the LDL
            decomposition between threshold and zero are set to zero. Default is
            minus machine accuracy.
        return_info (bool): If True, also return a dictionary with 'method'. Method can
            take the values 'np.linalg.cholesky' and 'Eigenvalue QR'.

    Returns:
        chol (np.array): Cholesky factor of matrix
        info (float, optional): see return_info.

    Raises:
        np.linalg.LinalgError if an eigenvalue of *matrix* is below *threshold*.

    In contrast to a regular cholesky decomposition, this function will also
    work for matrices that are only positive semi-definite or even indefinite.
    For speed and precision reasons we first try a regular cholesky decomposition.
    If it fails we switch to more robust methods.

    """
    try:
        chol = np.linalg.cholesky(matrix)
        method = "np.linalg.cholesky"
    except np.linalg.LinAlgError:
        method = "LDL cholesky"
        threshold = threshold if threshold is not None else -np.finfo(float).eps
        chol = _internal_robust_cholesky(matrix, threshold)

    chol_unique = _make_cholesky_unique(chol)
    info = {"method": method}

    out = (chol_unique, info) if return_info else chol_unique
    return out


def robust_inverse(matrix, msg=""):
    """Calculate the inverse or pseudo-inverse of a matrix.

    The difference to calling a pseudo inverse directly is that this function will
    emit a warning if the matrix is singular.

    Args:
        matrix (np.ndarray)

    """
    header = (
        "Standard matrix inversion failed due to LinAlgError described below. "
        "A pseudo inverse was calculated instead. "
    )
    if len(matrix.shape) != 2 or matrix.shape[0] != matrix.shape[1]:
        raise ValueError("Matrix must be square.")
    try:
        out = np.linalg.inv(matrix)
    except np.linalg.LinAlgError:
        out = np.linalg.pinv(matrix)
        warnings.warn(header + msg)
    except Exception:
        raise

    return out


def _internal_robust_cholesky(matrix, threshold):
    """Lower triangular cholesky factor of *matrix* using an LDL decomposition and QR
    factorization.

    Args:
        matrix (np.array): Square, symmetric and (almost) positive semi-definite matrix
        threshold (float): Small negative number. Diagonal elements of D from the LDL
            decomposition between threshold and zero are set to zero. Default is
            minus machine accuracy.

    Returns:
        chol (np.array): Cholesky factor of matrix.

    Raises:
        np.linalg.LinalgError if diagonal entry in D from LDL decomposition is below
        *threshold*.

    """
    lu, d, _ = ldl(matrix)

    diags = np.diagonal(d).copy()

    for i in range(len(diags)):
        if diags[i] >= 0:
            diags[i] = np.sqrt(diags[i])
        elif diags[i] > threshold:
            diags[i] = 0
        else:
            raise np.linalg.LinAlgError(
                "Diagonal entry below threshold in D from LDL decomposition."
            )

    candidate = lu * diags.reshape(1, len(diags))

    is_triangular = (candidate[np.triu_indices(len(matrix), k=1)] == 0).all()

    if is_triangular:
        chol = candidate
    else:
        _, r = qr(candidate.T)
        chol = r.T

    return chol


def _make_cholesky_unique(chol):
    """Make a lower triangular cholesky factor unique.

    Cholesky factors are only unique with the additional requirement that all diagonal
    elements are positive. This is done automatically by np.linalg.cholesky.
    Since we calucate cholesky factors by QR decompositions we have to do it manually.
    It is obvious from that this is admissible because:
    chol sign_swither sign_switcher.T chol.T = chol chol.T

    """
    sign_switcher = np.sign(np.diagonal(chol))
    return chol * sign_switcher


def hash_array(arr):
    """Create a hashsum for fast comparison of numpy arrays."""
    # make sure array can be represented exactly in floating point numbers
    arr = 1 + arr - 1
    return sha1(arr.tobytes()).hexdigest()


def calculate_trustregion_initial_radius(x):
    """Calculate the initial trust region radius.

    It is calculated as :math:`0.1\\max(|x|_{\\infty}, 1)`.

    Args:
        x (np.ndarray): the start parameter values.

    Returns:
        trust_radius (float): initial trust radius

    """
    x_norm = np.linalg.norm(x, ord=np.inf)
    return 0.1 * max(x_norm, 1)


def to_pickle(obj, path):
    with open(path, "wb") as buffer:
        cloudpickle.dump(obj, buffer)


def read_pickle(path):
    return pd.read_pickle(path)


def isscalar(element):
    """Jax aware replacement for np.isscalar."""
    if np.isscalar(element):
        return True
    # call anything a scalar that says it has 0 dimensions
    return getattr(element, "ndim", -1) == 0


def get_rng(seed):
    """Construct a random number generator.

    seed (Union[None, int, numpy.random.Generator]): If seed is None or int the
        numpy.random.default_rng is used seeded with seed. If seed is already a
        Generator instance then that instance is used.

    Returns:
        numpy.random.Generator: The random number generator.

    """
    if isinstance(seed, np.random.Generator):
        rng = seed
    elif seed is None or isinstance(seed, int):
        rng = np.random.default_rng(seed)
    else:
        raise TypeError("seed type must be in {None, int, numpy.random.Generator}.")
    return rng<|MERGE_RESOLUTION|>--- conflicted
+++ resolved
@@ -133,11 +133,7 @@
     number = min(number, len(possibilities))
     with warnings.catch_warnings():
         warnings.simplefilter("ignore", category=UserWarning)
-<<<<<<< HEAD
         proposals = difflib.get_close_matches(requested, possibilities, n=number, cutoff=0)
-=======
-        proposals = proposals = difflib.get_close_matches(requested, possibilities, n=number, cutoff=0)
->>>>>>> 5c94a63b
 
     return proposals
 
