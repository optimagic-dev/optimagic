--- conflicted
+++ resolved
@@ -938,7 +938,6 @@
   doi = {10.1109/CEC.2013.6557848},
 }
 
-<<<<<<< HEAD
 @inbook{randomsearch2010,
 author = {Zabinsky, Zelda},
 year = {2010},
@@ -1040,7 +1039,6 @@
 isbn = {9781461356042},
 journal = {Genetic algorithms and evolutionary computation ; 2},
 doi = {10.1007/978-1-4615-1539-5}
-=======
 @Misc{Nogueira2014,
   author={Fernando Nogueira},
   title={{Bayesian Optimization}: Open source constrained global optimization tool for {Python}},
@@ -1066,7 +1064,6 @@
   volume={2014},
   pages={937--945},
   year={2014}
->>>>>>> 26ba9cff
 }
 
 @Comment{jabref-meta: databaseType:bibtex;}