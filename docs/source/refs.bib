﻿% Encoding: UTF-8


@Book{Dennis1996,
  Title                    = {Numerical Methods for Unconstrained Optimization and Nonlinear Equations},
  Author                   = {Dennis, J.E. and Schnabel, R.B.},
  Publisher                = {Society for Industrial and Applied Mathematics},
  Year                     = {1996},
  Series                   = {Classics in Applied Mathematics},

  ISBN                     = {9780898713640},
  Lccn                     = {lc95051776},
  Url                      = {https://books.google.com/books?id=RtxcWd0eBD0C}
}

@Book{Hansen2019,
  Title                    = {Econometrics},
  Author                   = {Bruce E. Hansen},
  Editor                   = {Bruce E. Hansen},
  Publisher                = {Unpublished},
  Year                     = {2019},

  Url                      = {https://www.ssc.wisc.edu/~bhansen/econometrics/},

  Owner                    = {janos},
  Timestamp                = {2019.10.03}
}

@Book{Hansen2020,
  Title                    = {Econometrics},
  Author                   = {Bruce E. Hansen},
  Editor                   = {Bruce E. Hansen},
  Publisher                = {Unpublished},
  Year                     = {2020},

  Address                  = {https://www.ssc.wisc.edu/~bhansen/econometrics/},

  Owner                    = {janos},
  Timestamp                = {2020.03.04}
}


@Book{Verbeek2008,
  Title                    = {A Guide to Modern Econometrics},
  Author                   = {Verbeek, M.},
  Publisher                = {Wiley},
  Year                     = {2008},

  ISBN                     = {9780470517697},
  Lccn                     = {2007050167},
  Url                      = {https://books.google.com/books?id=uEFm6pAJZhoC}
}

@book{Wassermann2006,
  title={All of nonparametric statistics},
  author={Wasserman, Larry},
  year={2006},
  publisher={Springer Science \& Business Media}
}

@Article{Groeneveld1994,
  author  = {Eildert Groeneveld},
  title   = {A reparameterization to improve numerical optimization in multivariate REML (co)variance component estimation},
  journal = {Genetics, Selection, Evolution : GSE},
  year    = {1994},
  volume  = {26},
  pages   = {537 - 545},
}

@Article{Pinheiro1996,
  author  = {José C. Pinheiro and Douglas M. Bates},
  title   = {Unconstrained Parameterizations for Variance-Covariance Matrices},
  journal = {Statistics and Computing},
  year    = {1996},
  volume  = {6},
  pages   = {289--296},
}

<<<<<<< HEAD
@TechReport{Kraft1988,
  author      = {Kraft, Dieter},
  institution = {DLR German Aerospace Center – Institute for Flight Mechanics},
  title       = {A software package for sequential quadratic programming},
  year        = {1988},
  address     = {Köln, Germany},
  url         = {http://degenerateconic.com/wp-content/uploads/2018/03/DFVLR_FB_88_28.pdf},
}

@Book{Nocedal2006,
  author    = {Nocedal, Jorge and Wright, Stephen},
  publisher = {Springer Science \& Business Media},
  title     = {Numerical optimization},
  year      = {2006},
}

@InCollection{Conn2000,
  author    = {Conn, AR and Gould, NI and Toint, PL},
  booktitle = {Trust region methods},
  publisher = {Siam},
  title     = {Nonlinear equations and nonlinear fitting},
  year      = {2000},
  pages     = {749--774},
  volume    = {1},
}

@Article{Byrd1999,
  author    = {Byrd, Richard H and Hribar, Mary E and Nocedal, Jorge},
  journal   = {SIAM Journal on Optimization},
  title     = {An interior point algorithm for large-scale nonlinear programming},
  year      = {1999},
  number    = {4},
  pages     = {877--900},
  volume    = {9},
  publisher = {SIAM},
}

@Article{Lalee1998,
  author    = {Lalee, Marucha and Nocedal, Jorge and Plantenga, Todd},
  journal   = {SIAM Journal on Optimization},
  title     = {On the implementation of an algorithm for large-scale equality constrained optimization},
  year      = {1998},
  number    = {3},
  pages     = {682--706},
  volume    = {8},
  publisher = {SIAM},
}

@Article{Gao2012,
  author    = {Gao, Fuchang and Han, Lixing},
  journal   = {Computational Optimization and Applications},
  title     = {Implementing the Nelder-Mead simplex algorithm with adaptive parameters},
  year      = {2012},
  number    = {1},
  pages     = {259--277},
  volume    = {51},
  publisher = {Springer},
}

@InCollection{Powell1994,
  author    = {Powell, Michael JD},
  booktitle = {Advances in optimization and numerical analysis},
  publisher = {Springer},
  title     = {A direct search optimization method that models the objective and constraint functions by linear interpolation},
  year      = {1994},
  pages     = {51--67},
}

@Article{Powell1998,
  author    = {Powell, Michael JD},
  journal   = {Acta numerica},
  title     = {Direct search algorithms for optimization calculations},
  year      = {1998},
  pages     = {287--336},
  publisher = {Cambridge University Press},
}

@Article{Powell2007,
  author    = {Powell, Michael JD},
  journal   = {Mathematics Today-Bulletin of the Institute of Mathematics and its Applications},
  title     = {A view of algorithms for optimization without derivatives},
  year      = {2007},
  number    = {5},
  pages     = {170--174},
  volume    = {43},
  publisher = {Citeseer},
}

@TechReport{Benson2017,
  author      = {Benson, S and McInnes, LC and Mor{\'e}, JJ and Munson, T and Sarich, J},
  institution = {Technical Report ANL/MCS-TM-322, Argonne National Laboratory},
  title       = {TAO user manual (revision 3.7)},
  year        = {2017},
  url         = {http://web.mit.edu/tao-petsc_v3.7/tao_manual.pdf},
}

@TechReport{Wild2015,
  author      = {Wild, Stefan M.},
  institution = {Argonne National Laboratory},
  title       = {Solving Derivative-Free Nonlinear Least Squares Problems with POUNDERS},
  year        = {2015},
  url         = {https://www.mcs.anl.gov/papers/P5120-0414.pdf},
}

@Misc{Cartis2018,
  author        = {Coralia Cartis and Jan Fiala and Benjamin Marteau and Lindon Roberts},
  title         = {Improving the Flexibility and Robustness of Model-Based Derivative-Free Optimization Solvers},
  year          = {2018},
  archiveprefix = {arXiv},
  eprint        = {1804.00154},
  primaryclass  = {math.OC},
}

@Misc{Cartis2018a,
  author        = {Coralia Cartis and Lindon Roberts and Oliver Sheridan-Methven},
  title         = {Escaping local minima with derivative-free methods: a numerical investigation},
  year          = {2018},
  archiveprefix = {arXiv},
  eprint        = {1812.11343},
  primaryclass  = {math.OC},
}

@Article{Powell2009,
  author  = {Powell, Michael JD},
  journal = {Cambridge NA Report NA2009/06, University of Cambridge, Cambridge},
  title   = {The BOBYQA algorithm for bound constrained optimization without derivatives},
  year    = {2009},
  pages   = {26--46},
}

@Misc{Cartis2018b,
  author        = {Coralia Cartis and Jan Fiala and Benjamin Marteau and Lindon Roberts},
  title         = {Improving the Flexibility and Robustness of Model-Based Derivative-Free Optimization Solvers},
  year          = {2018},
  archiveprefix = {arXiv},
  eprint        = {1804.00154},
  primaryclass  = {math.OC},
}

@Comment{jabref-meta: databaseType:bibtex;}
=======
@Unpublished{Saxton2018,
  title  = {resample: Randomization-based inference in Python.},
  author = {Daniel Saxton},
  year   = {2018},
  note = {unpublished},
  Url    = {https://github.com/dsaxton/resample},
}

@article{CameronMiller2015,
  title={A practitioner’s guide to cluster-robust inference},
  author={Cameron, A Colin and Miller, Douglas L},
  journal={Journal of human resources},
  volume={50},
  number={2},
  pages={317--372},
  year={2015},
  publisher={University of Wisconsin Press}
}
>>>>>>> 74afbc79
<|MERGE_RESOLUTION|>--- conflicted
+++ resolved
@@ -76,7 +76,6 @@
   pages   = {289--296},
 }
 
-<<<<<<< HEAD
 @TechReport{Kraft1988,
   author      = {Kraft, Dieter},
   institution = {DLR German Aerospace Center – Institute for Flight Mechanics},
@@ -216,8 +215,6 @@
   primaryclass  = {math.OC},
 }
 
-@Comment{jabref-meta: databaseType:bibtex;}
-=======
 @Unpublished{Saxton2018,
   title  = {resample: Randomization-based inference in Python.},
   author = {Daniel Saxton},
@@ -235,5 +232,4 @@
   pages={317--372},
   year={2015},
   publisher={University of Wisconsin Press}
-}
->>>>>>> 74afbc79
+}