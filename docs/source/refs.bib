--- conflicted
+++ resolved
@@ -1068,7 +1068,15 @@
   year={2014}
 }
 
-<<<<<<< HEAD
+@article{gad2023pygad,
+  title={Pygad: An intuitive genetic algorithm python library},
+  author={Gad, Ahmed Fawzy},
+  journal={Multimedia Tools and Applications},
+  pages={1--14},
+  year={2023},
+  publisher={Springer}
+}
+
 @INPROCEEDINGS{EberhartKennedy1995,
   author    = {Eberhart, R. and Kennedy, J.},
   booktitle = {MHS'95. Proceedings of the Sixth International Symposium on Micro Machine and Human Science},
@@ -1103,15 +1111,6 @@
 eprint = {https://onlinelibrary.wiley.com/doi/pdf/10.1155/2013/409167},
 abstract = {Population topology of particle swarm optimization (PSO) will directly affect the dissemination of optimal information during the evolutionary process and will have a significant impact on the performance of PSO. Classic static population topologies are usually used in PSO, such as fully connected topology, ring topology, star topology, and square topology. In this paper, the performance of PSO with the proposed random topologies is analyzed, and the relationship between population topology and the performance of PSO is also explored from the perspective of graph theory characteristics in population topologies. Further, in a relatively new PSO variant which named logistic dynamic particle optimization, an extensive simulation study is presented to discuss the effectiveness of the random topology and the design strategies of population topology. Finally, the experimental data are analyzed and discussed. And about the design and use of population topology on PSO, some useful conclusions are proposed which can provide a basis for further discussion and research.},
 year = {2013}
-=======
-@article{gad2023pygad,
-  title={Pygad: An intuitive genetic algorithm python library},
-  author={Gad, Ahmed Fawzy},
-  journal={Multimedia Tools and Applications},
-  pages={1--14},
-  year={2023},
-  publisher={Springer}
->>>>>>> 4ab444ac
 }
 
 @Comment{jabref-meta: databaseType:bibtex;}