--- conflicted
+++ resolved
@@ -938,7 +938,6 @@
   doi = {10.1109/CEC.2013.6557848},
 }
 
-<<<<<<< HEAD
 @inbook{randomsearch2010,
 author = {Zabinsky, Zelda},
 year = {2010},
@@ -999,8 +998,6 @@
 location = {Leiden, The Netherlands}
 }
 
-=======
->>>>>>> 0f4a30ba
 @book{Rechenberg1973,
   author = {Rechenberg, Ingo},
   title = {Evolutionsstrategie: Optimierung technischer Systeme nach Prinzipien der biologischen Evolution},
@@ -1023,7 +1020,6 @@
   doi={10.1109/TAC.1968.1098903}
 }
 
-<<<<<<< HEAD
 @misc{edaimpl,
       title={Theory of Estimation-of-Distribution Algorithms}, 
       author={Martin S. Krejca and Carsten Witt},
@@ -1043,26 +1039,6 @@
 isbn = {9781461356042},
 journal = {Genetic algorithms and evolutionary computation ; 2},
 doi = {10.1007/978-1-4615-1539-5}
-=======
-@misc{doerr2017,
-      title={Fast Genetic Algorithms}, 
-      author={Benjamin Doerr and Huu Phuoc Le and Régis Makhmara and Ta Duy Nguyen},
-      year={2017},
-      eprint={1703.03334},
-      archivePrefix={arXiv},
-      primaryClass={cs.NE},
-      url={https://arxiv.org/abs/1703.03334}, 
-}
-
-@misc{dang2016,
-      title={Self-adaptation of Mutation Rates in Non-elitist Populations}, 
-      author={Duc-Cuong Dang and Per Kristian Lehre},
-      year={2016},
-      eprint={1606.05551},
-      archivePrefix={arXiv},
-      primaryClass={cs.NE},
-      url={https://arxiv.org/abs/1606.05551}, 
->>>>>>> 0f4a30ba
 }
 
 @Misc{Nogueira2014,
