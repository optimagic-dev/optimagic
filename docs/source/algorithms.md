--- conflicted
+++ resolved
@@ -15,3868 +15,7 @@
 ```{eval-rst}
 .. dropdown::  ``scipy_lbfgsb``
 
-<<<<<<< HEAD
     **How to use this algorithm:**
-=======
-    .. code-block::
-
-        "scipy_lbfgsb"
-
-    Minimize a scalar function of one or more variables using the L-BFGS-B algorithm.
-
-    The optimizer is taken from scipy, which calls the Fortran code written by the
-    original authors of the algorithm. The Fortran code includes the corrections
-    and improvements that were introduced in a follow up paper.
-
-    lbfgsb is a limited memory version of the original bfgs algorithm, that deals with
-    lower and upper bounds via an active set approach.
-
-    The lbfgsb algorithm is well suited for differentiable scalar optimization problems
-    with up to several hundred parameters.
-
-    It is a quasi-newton line search algorithm. At each trial point it evaluates the
-    criterion function and its gradient to find a search direction. It then approximates
-    the hessian using the stored history of gradients and uses the hessian to calculate
-    a candidate step size. Then it uses a gradient based line search algorithm to
-    determine the actual step length. Since the algorithm always evaluates the gradient
-    and criterion function jointly, the user should provide a
-    ``criterion_and_derivative`` function that exploits the synergies in the
-    calculation of criterion and gradient.
-
-    The lbfgsb algorithm is almost perfectly scale invariant. Thus, it is not necessary
-    to scale the parameters.
-
-    - **convergence.ftol_rel** (float): Stop when the relative improvement
-      between two iterations is smaller than this. More formally, this is expressed as
-
-    .. math::
-
-        \frac{(f^k - f^{k+1})}{\\max{{|f^k|, |f^{k+1}|, 1}}} \leq
-        \text{relative_criterion_tolerance}
-
-
-    - **convergence.gtol_abs** (float): Stop if all elements of the projected
-      gradient are smaller than this.
-    - **stopping.maxfun** (int): If the maximum number of function
-      evaluation is reached, the optimization stops but we do not count this as convergence.
-    - **stopping.maxiter** (int): If the maximum number of iterations is reached,
-      the optimization stops, but we do not count this as convergence.
-    - **limited_memory_storage_length** (int): Maximum number of saved gradients used to approximate the hessian matrix.
-
-```
-
-```{eval-rst}
-.. dropdown::  scipy_slsqp
-
-    .. code-block::
-
-        "scipy_slsqp"
-
-    Minimize a scalar function of one or more variables using the SLSQP algorithm.
-
-    SLSQP stands for Sequential Least Squares Programming.
-
-    SLSQP is a line search algorithm. It is well suited for continuously
-    differentiable scalar optimization problems with up to several hundred parameters.
-
-    The optimizer is taken from scipy which wraps the SLSQP optimization subroutine
-    originally implemented by :cite:`Kraft1988`.
-
-    .. note::
-        SLSQP's general nonlinear constraints are not supported yet by optimagic.
-
-    - **convergence.ftol_abs** (float): Precision goal for the value of
-      f in the stopping criterion.
-    - **stopping.maxiter** (int): If the maximum number of iterations is reached,
-      the optimization stops, but we do not count this as convergence.
-    - **display** (bool): Set to True to print convergence messages. Default is False. Scipy name: **disp**.
-
-```
-
-```{eval-rst}
-.. dropdown::  scipy_neldermead
-
-    .. code-block::
-
-      "scipy_neldermead"
-
-    Minimize a scalar function using the Nelder-Mead algorithm.
-
-    The Nelder-Mead algorithm is a direct search method (based on function comparison)
-    and is often applied to nonlinear optimization problems for which derivatives are
-    not known.
-    Unlike most modern optimization methods, the Nelder–Mead heuristic can converge to
-    a non-stationary point, unless the problem satisfies stronger conditions than are
-    necessary for modern methods.
-
-    Nelder-Mead is never the best algorithm to solve a problem but rarely the worst.
-    Its popularity is likely due to historic reasons and much larger than its
-    properties warrant.
-
-    The argument `initial_simplex` is not supported by optimagic as it is not
-    compatible with optimagic's handling of constraints.
-
-    - **stopping.maxiter** (int): If the maximum number of iterations is reached, the optimization stops,
-      but we do not count this as convergence.
-    - **stopping.maxfun** (int): If the maximum number of function evaluation is reached,
-      the optimization stops but we do not count this as convergence.
-    - **convergence.xtol_abs** (float): Absolute difference in parameters between iterations
-      that is tolerated to declare convergence. As no relative tolerances can be passed to Nelder-Mead,
-      optimagic sets a non zero default for this.
-    - **convergence.ftol_abs** (float): Absolute difference in the criterion value between
-      iterations that is tolerated to declare convergence. As no relative tolerances can be passed to Nelder-Mead,
-      optimagic sets a non zero default for this.
-    - **display** (bool): Set to True to print convergence messages. Default is False. SciPy name: **disp**.
-    - **adaptive** (bool): Adapt algorithm parameters to dimensionality of problem.
-      Useful for high-dimensional minimization (:cite:`Gao2012`, p. 259-277). scipy's default is False.
-
-```
-
-```{eval-rst}
-.. dropdown::  scipy_powell
-
-   .. code-block::
-
-       "scipy_powell"
-
-   Minimize a scalar function using the modified Powell method.
-
-    .. warning::
-        In our benchmark using a quadratic objective function, the Powell algorithm
-        did not find the optimum very precisely (less than 4 decimal places).
-        If you require high precision, you should refine an optimum found with Powell
-        with another local optimizer.
-
-    The criterion function need not be differentiable.
-
-    Powell's method is a conjugate direction method, minimizing the function by a
-    bi-directional search in each parameter's dimension.
-
-    The argument ``direc``, which is the initial set of direction vectors and which
-    is part of the scipy interface is not supported by optimagic because it is
-    incompatible with how optimagic handles constraints.
-
-    - **convergence.xtol_rel (float)**: Stop when the relative movement between parameter
-      vectors is smaller than this.
-    - **convergence.ftol_rel** (float): Stop when the relative improvement between two
-      iterations is smaller than this. More formally, this is expressed as
-
-        .. math::
-
-            \frac{(f^k - f^{k+1})}{\\max{{\{|f^k|, |f^{k+1}|, 1\}}}} \leq
-            \text{relative_criterion_tolerance}
-
-    - **stopping.maxfun** (int): If the maximum number of function evaluation is reached,
-      the optimization stops but we do not count thisas convergence.
-    - **stopping.maxiter** (int): If the maximum number of iterations is reached, the optimization stops,
-      but we do not count this as convergence.
-    - **display** (bool): Set to True to print convergence messages. Default is False. SciPy name: **disp**.
-
-```
-
-```{eval-rst}
-.. dropdown::  scipy_bfgs
-
-    .. code-block::
-
-        "scipy_bfgs"
-
-    Minimize a scalar function of one or more variables using the BFGS algorithm.
-
-    BFGS stands for Broyden-Fletcher-Goldfarb-Shanno algorithm. It is a quasi-Newton
-    method that can be used for solving unconstrained nonlinear optimization problems.
-
-    BFGS is not guaranteed to converge unless the function has a quadratic Taylor
-    expansion near an optimum. However, BFGS can have acceptable performance even
-    for non-smooth optimization instances.
-
-    - **convergence.gtol_abs** (float): Stop if all elements of the gradient are smaller than this.
-    - **stopping.maxiter** (int): If the maximum number of iterations is reached, the optimization stops,
-      but we do not count this as convergence.
-    - **norm** (float): Order of the vector norm that is used to calculate the gradient's "score" that
-      is compared to the gradient tolerance to determine convergence. Default is infinite which means that
-      the largest entry of the gradient vector is compared to the gradient tolerance.
-    - **display** (bool): Set to True to print convergence messages. Default is False. SciPy name: **disp**.
-    - **convergence_xtol_rel** (float): Relative tolerance for `x`. Terminate successfully if step size is less than `xk * xrtol` where `xk` is the current parameter vector. Default is 1e-5. SciPy name: **xrtol**.
-    - **armijo_condition** (float): Parameter for Armijo condition rule. Default is 1e-4. Ensures 
-
-        .. math::
-
-            f(x_k+\alpha p_k) \le f(x_k) \;+\mathrm{armijo\_condition}\,\cdot\,\alpha\,\nabla f(x_k)^\top p_k, 
-        
-      so each step yields at least a fraction **armijo_condition** of the predicted decrease. Smaller ⇒ more aggressive steps, larger ⇒ more conservative ones. SciPy name: **c1**.
-    - **curvature_condition** (float): Parameter for curvature condition rule. Default is 0.9. Ensures 
-      
-        .. math::
-
-            \nabla f(x_k+\alpha p_k)^\top p_k \ge \mathrm{curvature\_condition}\,\cdot\,\nabla f(x_k)^\top p_k, 
-        
-      so the new slope isn’t too negative. Smaller ⇒ stricter curvature reduction (smaller steps), larger ⇒ looser (bigger steps). SciPy name: **c2**.
-```
-
-```{eval-rst}
-.. dropdown::  scipy_conjugate_gradient
-
-    .. code-block::
-
-        "scipy_conjugate_gradient"
-
-    Minimize a function using a nonlinear conjugate gradient algorithm.
-
-    The conjugate gradient method finds functions' local optima using just the gradient.
-
-    This conjugate gradient algorithm is based on that of Polak and Ribiere, detailed
-    in :cite:`Nocedal2006`, pp. 120-122.
-
-    Conjugate gradient methods tend to work better when:
-
-      - the criterion has a unique global minimizing point, and no local minima or
-        other stationary points.
-      - the criterion is, at least locally, reasonably well approximated by a
-        quadratic function.
-      - the criterion is continuous and has a continuous gradient.
-      - the gradient is not too large, e.g., has a norm less than 1000.
-      - The initial guess is reasonably close to the criterion's global minimizer.
-
-    - **convergence.gtol_abs** (float): Stop if all elements of the
-      gradient are smaller than this.
-    - **stopping.maxiter** (int): If the maximum number of iterations is reached,
-      the optimization stops, but we do not count this as convergence.
-    - **norm** (float): Order of the vector norm that is used to calculate the gradient's
-      "score" that is compared to the gradient tolerance to determine convergence.
-      Default is infinite which means that the largest entry of the gradient vector
-      is compared to the gradient tolerance.
-    - **display** (bool): Set to True to print convergence messages. Default is False. SciPy name: **disp**.
-
-```
-
-```{eval-rst}
-.. dropdown::  scipy_newton_cg
-
-    .. code-block::
-
-        "scipy_newton_cg"
-
-    Minimize a scalar function using Newton's conjugate gradient algorithm.
-
-    .. warning::
-        In our benchmark using a quadratic objective function, the truncated newton
-        algorithm did not find the optimum very precisely (less than 4 decimal places).
-        If you require high precision, you should refine an optimum found with Powell
-        with another local optimizer.
-
-    Newton's conjugate gradient algorithm uses an approximation of the Hessian to find
-    the minimum of a function. It is practical for small and large problems
-    (see :cite:`Nocedal2006`, p. 140).
-
-    Newton-CG methods are also called truncated Newton methods. This function differs
-    scipy_truncated_newton because
-
-    - ``scipy_newton_cg``'s algorithm is written purely in Python using NumPy
-      and scipy while ``scipy_truncated_newton``'s algorithm calls a C function.
-
-    - ``scipy_newton_cg``'s algorithm is only for unconstrained minimization
-      while ``scipy_truncated_newton``'s algorithm supports bounds.
-
-    Conjugate gradient methods tend to work better when:
-
-      - the criterion has a unique global minimizing point, and no local minima or
-        other stationary points.
-      - the criterion is, at least locally, reasonably well approximated by a
-        quadratic function.
-      - the criterion is continuous and has a continuous gradient.
-      - the gradient is not too large, e.g., has a norm less than 1000.
-      - The initial guess is reasonably close to the criterion's global minimizer.
-
-    - **convergence.xtol_rel** (float): Stop when the relative movement
-      between parameter vectors is smaller than this. Newton CG uses the average
-      relative change in the parameters for determining the convergence.
-    - **stopping.maxiter** (int): If the maximum number of iterations is reached,
-      the optimization stops, but we do not count this as convergence.
-    - **display** (bool): Set to True to print convergence messages. Default is False. SciPy name: **disp**.
-
-
-
-```
-
-```{eval-rst}
-.. dropdown::  scipy_cobyla
-
-  .. code-block::
-
-      "scipy_cobyla"
-
-  Minimize a scalar function of one or more variables using the COBYLA algorithm.
-
-  COBYLA stands for Constrained Optimization By Linear Approximation.
-  It is derivative-free and supports nonlinear inequality and equality constraints.
-
-  .. note::
-      Cobyla's general nonlinear constraints is not supported yet by optimagic.
-
-  Scipy's implementation wraps the FORTRAN implementation of the algorithm.
-
-  For more information on COBYLA see :cite:`Powell1994`, :cite:`Powell1998` and
-  :cite:`Powell2007`.
-
-  - **stopping.maxiter** (int): If the maximum number of iterations is reached,
-    the optimization stops, but we do not count this as convergence.
-  - **convergence.xtol_rel** (float): Stop when the relative movement
-    between parameter vectors is smaller than this. In case of COBYLA this is
-    a lower bound on the size of the trust region and can be seen as the
-    required accuracy in the variables but this accuracy is not guaranteed.
-  - **trustregion.initial_radius** (float): Initial value of the trust region radius.
-    Since a linear approximation is likely only good near the current simplex,
-    the linear program is given the further requirement that the solution,
-    which will become the next evaluation point must be within a radius
-    RHO_j from x_j. RHO_j only decreases, never increases. The initial RHO_j is
-    the `trustregion.initial_radius`. In this way COBYLA's iterations behave
-    like a trust region algorithm.
-  - **display** (bool): Set to True to print convergence messages. Default is False. SciPy name: **disp**.
-
-```
-
-```{eval-rst}
-.. dropdown::  scipy_truncated_newton
-
-    .. code-block::
-
-        "scipy_truncated_newton"
-
-    Minimize a scalar function using truncated Newton algorithm.
-
-    This function differs from scipy_newton_cg because
-
-    - ``scipy_newton_cg``'s algorithm is written purely in Python using NumPy
-      and scipy while ``scipy_truncated_newton``'s algorithm calls a C function.
-
-    - ``scipy_newton_cg``'s algorithm is only for unconstrained minimization
-      while ``scipy_truncated_newton``'s algorithm supports bounds.
-
-    Conjugate gradient methods tend to work better when:
-
-    - the criterion has a unique global minimizing point, and no local minima or
-      other stationary points.
-    - the criterion is, at least locally, reasonably well approximated by a
-      quadratic function.
-    - the criterion is continuous and has a continuous gradient.
-    - the gradient is not too large, e.g., has a norm less than 1000.
-    - The initial guess is reasonably close to the criterion's global minimizer.
-
-    optimagic does not support the ``scale``  nor ``offset`` argument as they are not
-    compatible with the way optimagic handles constraints. It also does not support
-    ``messg_num`` which is an additional way to control the verbosity of the optimizer.
-
-    - **func_min_estimate** (float): Minimum function value estimate. Defaults to 0.
-    - **stopping.maxiter** (int): If the maximum number of iterations is reached,
-      the optimization stops, but we do not count this as convergence.
-    - **stopping.maxfun** (int): If the maximum number of function
-      evaluation is reached, the optimization stops but we do not count this as
-      convergence.
-    - **convergence.xtol_abs** (float): Absolute difference in parameters
-      between iterations after scaling that is tolerated to declare convergence.
-    - **convergence.ftol_abs** (float): Absolute difference in the
-      criterion value between iterations after scaling that is tolerated
-      to declare convergence.
-    - **convergence.gtol_abs** (float): Stop if the value of the
-      projected gradient (after applying x scaling factors) is smaller than this.
-      If convergence.gtol_abs < 0.0,
-      convergence.gtol_abs is set to
-      1e-2 * sqrt(accuracy).
-    - **max_hess_evaluations_per_iteration** (int): Maximum number of hessian*vector
-      evaluations per main iteration. If ``max_hess_evaluations == 0``, the
-      direction chosen is ``- gradient``. If ``max_hess_evaluations < 0``,
-      ``max_hess_evaluations`` is set to ``max(1,min(50,n/2))`` where n is the
-      length of the parameter vector. This is also the default.
-    - **max_step_for_line_search** (float): Maximum step for the line search.
-      It may be increased during the optimization. If too small, it will be set
-      to 10.0. By default we use scipy's default.
-    - **line_search_severity** (float): Severity of the line search. If < 0 or > 1,
-      set to 0.25. optimagic defaults to scipy's default.
-    - **finitie_difference_precision** (float): Relative precision for finite difference
-      calculations. If <= machine_precision, set to sqrt(machine_precision).
-      optimagic defaults to scipy's default.
-    - **criterion_rescale_factor** (float): Scaling factor (in log10) used to trigger
-      criterion rescaling. If 0, rescale at each iteration. If a large value,
-      never rescale. If < 0, rescale is set to 1.3. optimagic defaults to scipy's
-      default.
-    - **display** (bool): Set to True to print convergence messages. Default is False. SciPy name: **disp**.
-
-
-```
-
-```{eval-rst}
-.. dropdown::  scipy_trust_constr
-
-    .. code-block::
-
-        "scipy_trust_constr"
-
-    Minimize a scalar function of one or more variables subject to constraints.
-
-    .. warning::
-        In our benchmark using a quadratic objective function, the trust_constr
-        algorithm did not find the optimum very precisely (less than 4 decimal places).
-        If you require high precision, you should refine an optimum found with trust_constr
-        with another local optimizer.
-
-    .. note::
-        Its general nonlinear constraints' handling is not supported yet by optimagic.
-
-    It switches between two implementations depending on the problem definition.
-    It is the most versatile constrained minimization algorithm
-    implemented in SciPy and the most appropriate for large-scale problems.
-    For equality constrained problems it is an implementation of Byrd-Omojokun
-    Trust-Region SQP method described in :cite:`Lalee1998` and in :cite:`Conn2000`,
-    p. 549. When inequality constraints  are imposed as well, it switches to the
-    trust-region interior point method described in :cite:`Byrd1999`.
-    This interior point algorithm in turn, solves inequality constraints by
-    introducing slack variables and solving a sequence of equality-constrained
-    barrier problems for progressively smaller values of the barrier parameter.
-    The previously described equality constrained SQP method is
-    used to solve the subproblems with increasing levels of accuracy
-    as the iterate gets closer to a solution.
-
-    It approximates the Hessian using the Broyden-Fletcher-Goldfarb-Shanno (BFGS)
-    Hessian update strategy.
-
-    - **convergence.gtol_abs** (float): Tolerance for termination
-      by the norm of the Lagrangian gradient. The algorithm will terminate
-      when both the infinity norm (i.e., max abs value) of the Lagrangian
-      gradient and the constraint violation are smaller than the
-      convergence.gtol_abs.
-      For this algorithm we use scipy's gradient tolerance for trust_constr.
-      This smaller tolerance is needed for the sum of squares tests to pass.
-    - **stopping.maxiter** (int): If the maximum number of iterations is reached,
-      the optimization stops, but we do not count this as convergence.
-    - **convergence.xtol_rel** (float): Tolerance for termination by
-      the change of the independent variable. The algorithm will terminate when
-      the radius of the trust region used in the algorithm is smaller than the
-      convergence.xtol_rel.
-    - **trustregion.initial_radius** (float): Initial value of the trust region radius.
-      The trust radius gives the maximum distance between solution points in
-      consecutive iterations. It reflects the trust the algorithm puts in the
-      local approximation of the optimization problem. For an accurate local
-      approximation the trust-region should be large and for an approximation
-      valid only close to the current point it should be a small one.
-      The trust radius is automatically updated throughout the optimization
-      process, with ``trustregion_initial_radius`` being its initial value.
-    - **display** (bool): Set to True to print convergence messages. Default is False. SciPy name: **disp**.
-
-```
-
-```{eval-rst}
-.. dropdown::  scipy_ls_dogbox
-
-    .. code-block::
-
-        "scipy_ls_dogbox"
-
-    Minimize a nonlinear least squares problem using a rectangular trust region method.
-
-    Typical use case is small problems with bounds. Not recommended for problems with
-    rank-deficient Jacobian.
-
-    The algorithm supports the following options:
-
-    - **convergence.ftol_rel** (float): Stop when the relative
-      improvement between two iterations is below this.
-    - **convergence.gtol_rel** (float): Stop when the gradient,
-      divided by the absolute value of the criterion function is smaller than this.
-    - **stopping.maxfun** (int): If the maximum number of function
-      evaluation is reached, the optimization stops but we do not count this as
-      convergence.
-    - **tr_solver** (str): Method for solving trust-region subproblems, relevant only
-      for 'trf' and 'dogbox' methods.
-
-      - 'exact' is suitable for not very large problems with dense
-        Jacobian matrices. The computational complexity per iteration is
-        comparable to a singular value decomposition of the Jacobian
-        matrix.
-      - 'lsmr' is suitable for problems with sparse and large Jacobian
-        matrices. It uses the iterative procedure
-        `scipy.sparse.linalg.lsmr` for finding a solution of a linear
-        least-squares problem and only requires matrix-vector product
-        evaluations.
-        If None (default), the solver is chosen based on the type of Jacobian
-        returned on the first iteration.
-    - **tr_solver_options** (dict):  Keyword options passed to trust-region solver.
-
-      - ``tr_solver='exact'``: `tr_options` are ignored.
-      - ``tr_solver='lsmr'``: options for `scipy.sparse.linalg.lsmr`.
-
-```
-
-```{eval-rst}
-.. dropdown::  scipy_ls_trf
-
-    .. code-block::
-
-        "scipy_ls_trf"
-
-    Minimize a nonlinear least squares problem using a trustregion reflective method.
-
-    Trust Region Reflective algorithm, particularly suitable for large sparse problems
-    with bounds. Generally robust method.
-
-    The algorithm supports the following options:
-
-    - **convergence.ftol_rel** (float): Stop when the relative
-      improvement between two iterations is below this.
-    - **convergence.gtol_rel** (float): Stop when the gradient,
-      divided by the absolute value of the criterion function is smaller than this.
-    - **stopping.maxfun** (int): If the maximum number of function
-      evaluation is reached, the optimization stops but we do not count this as
-      convergence.
-    - **tr_solver** (str): Method for solving trust-region subproblems, relevant only
-      for 'trf' and 'dogbox' methods.
-
-      - 'exact' is suitable for not very large problems with dense
-        Jacobian matrices. The computational complexity per iteration is
-        comparable to a singular value decomposition of the Jacobian
-        matrix.
-      - 'lsmr' is suitable for problems with sparse and large Jacobian
-        matrices. It uses the iterative procedure
-        `scipy.sparse.linalg.lsmr` for finding a solution of a linear
-        least-squares problem and only requires matrix-vector product
-        evaluations.
-        If None (default), the solver is chosen based on the type of Jacobian
-        returned on the first iteration.
-    - **tr_solver_options** (dict):  Keyword options passed to trust-region solver.
-
-      - ``tr_solver='exact'``: `tr_options` are ignored.
-      - ``tr_solver='lsmr'``: options for `scipy.sparse.linalg.lsmr`.
-
-```
-
-```{eval-rst}
-.. dropdown::  scipy_ls_lm
-
-    .. code-block::
-
-        "scipy_ls_lm"
-
-    Minimize a nonlinear least squares problem using a Levenberg-Marquardt method.
-
-    Does not handle bounds and sparse Jacobians. Usually the most efficient method for
-    small unconstrained problems.
-
-    The algorithm supports the following options:
-
-    - **convergence.ftol_rel** (float): Stop when the relative
-      improvement between two iterations is below this.
-    - **convergence.gtol_rel** (float): Stop when the gradient,
-      divided by the absolute value of the criterion function is smaller than this.
-    - **stopping.maxfun** (int): If the maximum number of function
-      evaluation is reached, the optimization stops but we do not count this as
-      convergence.
-    - **tr_solver** (str): Method for solving trust-region subproblems, relevant only
-      for 'trf' and 'dogbox' methods.
-
-      - 'exact' is suitable for not very large problems with dense
-        Jacobian matrices. The computational complexity per iteration is
-        comparable to a singular value decomposition of the Jacobian
-        matrix.
-      - 'lsmr' is suitable for problems with sparse and large Jacobian
-        matrices. It uses the iterative procedure
-        `scipy.sparse.linalg.lsmr` for finding a solution of a linear
-        least-squares problem and only requires matrix-vector product
-        evaluations.
-        If None (default), the solver is chosen based on the type of Jacobian
-        returned on the first iteration.
-    - **tr_solver_options** (dict):  Keyword options passed to trust-region solver.
-
-      - ``tr_solver='exact'``: `tr_options` are ignored.
-      - ``tr_solver='lsmr'``: options for `scipy.sparse.linalg.lsmr`.
-
-```
-
-```{eval-rst}
-.. dropdown::  scipy_basinhopping
-
-    .. code-block::
-
-        "scipy_basinhopping"
-
-    Find the global minimum of a function using the basin-hopping algorithm which combines a global stepping algorithm with local minimization at each step.
-
-    Basin-hopping is a two-phase method that combines a global stepping algorithm with local minimization at each step. Designed to mimic the natural process of energy minimization of clusters of atoms, it works well for similar problems with “funnel-like, but rugged” energy landscapes.
-
-    This is mainly supported for completeness. Consider optimagic's built in multistart
-    optimization for a similar approach that can run multiple optimizations in parallel,
-    supports all local algorithms in optimagic (as opposed to just those from scipy)
-    and allows for a better visualization of the multistart history.
-
-    When provided the derivative is passed to the local minimization method.
-
-    The algorithm supports the following options:
-
-    - **local_algorithm** (str/callable): Any scipy local minimizer: valid options are.
-      "Nelder-Mead". "Powell". "CG". "BFGS". "Newton-CG". "L-BFGS-B". "TNC". "COBYLA".
-      "SLSQP". "trust-constr". "dogleg". "trust-ncg". "trust-exact". "trust-krylov".
-      or a custom function for local minimization, default is "L-BFGS-B".
-    - **n_local_optimizations**: (int) The number local optimizations. Default is 100 as
-      in scipy's default.
-    - **temperature**: (float) Controls the randomness in the optimization process.
-      Higher the temperatures the larger jumps in function value will be accepted.
-      Default is 1.0 as in scipy's default.
-    - **stepsize**: (float) Maximum step size. Default is 0.5 as in scipy's default.
-    - **local_algo_options**: (dict) Additional keyword arguments for the local
-      minimizer. Check the documentation of the local scipy algorithms for details on
-      what is supported.
-    - **take_step**: (callable) Replaces the default step-taking routine. Default is
-      None as in scipy's default.
-    - **accept_test**: (callable) Define a test to judge the acception of steps. Default
-      is None as in scipy's default.
-    - **interval**: (int) Determined how often the step size is updated. Default is 50
-      as in scipy's default.
-    - **convergence.n_unchanged_iterations**: (int) Number of iterations the global
-      minimum estimate stays the same to stops the algorithm. Default is None as in
-      scipy's default.
-    - **seed**: (None, int, numpy.random.Generator,numpy.random.RandomState)Default is
-      None as in scipy's default.
-    - **target_accept_rate**: (float) Adjusts the step size. Default is 0.5 as in scipy's default.
-    - **stepwise_factor**: (float) Step size multiplier upon each step. Lies between (0,1), default is 0.9 as in scipy's default.
-
-```
-
-```{eval-rst}
-.. dropdown::  scipy_brute
-
-    .. code-block::
-
-        "scipy_brute"
-
-    Find the global minimum of a fuction over a given range by brute force.
-
-    Brute force evaluates the criterion at each point and that is why better suited for problems with very few parameters.
-
-    The start values are not actually used because the grid is only defined by bounds.
-    It is still necessary for optimagic to infer the number and format of the
-    parameters.
-
-    Due to the parallelization, this algorithm cannot collect a history of parameters
-    and criterion evaluations.
-
-    The algorithm supports the following options:
-
-    - **n_grid_points** (int):  the number of grid points to use for the brute force
-      search. Default is 20 as in scipy.
-    - **polishing_function** (callable):  Function to seek a more precise minimum near
-      brute-force' best gridpoint taking brute-force's result at initial guess as a
-      positional argument. Default is None providing no polishing.
-    - **n_cores** (int): The number of cores on which the function is evaluated in
-      parallel. Default 1.
-    - **batch_evaluator** (str or callable). An optimagic batch evaluator. Default
-      'joblib'.
-
-```
-
-```{eval-rst}
-.. dropdown::  scipy_differential_evolution
-
-    .. code-block::
-
-        "scipy_differential_evolution"
-
-    Find the global minimum of a multivariate function using differential evolution (DE). DE is a gradient-free method.
-
-    Due to optimagic's general parameter format the integrality and vectorized
-    arguments are not supported.
-
-    The algorithm supports the following options:
-
-    - **strategy** (str): Measure of quality to improve a candidate solution, can be one
-      of the following keywords (default 'best1bin'.)
-      - ‘best1bin’
-      - ‘best1exp’
-      - ‘rand1exp’
-      - ‘randtobest1exp’
-      - ‘currenttobest1exp’
-      - ‘best2exp’
-      - ‘rand2exp’
-      - ‘randtobest1bin’
-      - ‘currenttobest1bin’
-      - ‘best2bin’
-      - ‘rand2bin’
-      - ‘rand1bin’
-
-    - **stopping.maxiter** (int): The maximum number of criterion evaluations
-      without polishing is(stopping.maxiter + 1) * population_size * number of
-      parameters
-    - **population_size_multiplier** (int): A multiplier setting the population size.
-      The number of individuals in the population is population_size * number of
-      parameters. The default 15.
-    - **convergence.ftol_rel** (float): Default 0.01.
-    - **mutation_constant** (float/tuple): The differential weight denoted by F in
-      literature. Should be within 0 and 2.  The tuple form is used to specify
-      (min, max) dithering which can help speed convergence.  Default is (0.5, 1).
-    - **recombination_constant** (float): The crossover probability or CR in the
-      literature determines the probability that two solution vectors will be combined
-      to produce a new solution vector. Should be between 0 and 1. The default is 0.7.
-    - **seed** (int): DE is stochastic. Define a seed for reproducability.
-    - **polish** (bool): Uses scipy's L-BFGS-B for unconstrained problems and
-      trust-constr for constrained problems to slightly improve the minimization.
-      Default is True.
-    - **sampling_method** (str/np.array): Specify the sampling method for the initial
-      population. It can be one of the following options
-      - "latinhypercube"
-      - "sobol"
-      - "halton"
-      - "random"
-      - an array specifying the initial population of shape (total population size,
-      number of parameters). The initial population is clipped to bounds before use.
-      Default is 'latinhypercube'
-
-    - **convergence.ftol_abs** (float):
-      CONVERGENCE_SECOND_BEST_ABSOLUTE_CRITERION_TOLERANCE
-    - **n_cores** (int): The number of cores on which the function is evaluated in
-      parallel. Default 1.
-    - **batch_evaluator** (str or callable). An optimagic batch evaluator. Default
-      'joblib'.
-
-```
-
-```{eval-rst}
-.. dropdown::  scipy_shgo
-
-    .. code-block::
-
-        "scipy_shgo"
-
-    Find the global minimum of a fuction using simplicial homology global optimization.
-
-    The algorithm supports the following options:
-
-    - **local_algorithm** (str): The local optimization algorithm to be used. Only
-      COBYLA and SLSQP supports constraints. Valid options are
-      "Nelder-Mead". "Powell". "CG". "BFGS". "Newton-CG". "L-BFGS-B". "TNC". "COBYLA".
-      "SLSQP". "trust-constr". "dogleg". "trust-ncg". "trust-exact". "trust-krylov"
-      or a custom function for local minimization, default is "L-BFGS-B".
-    - **local_algo_options**: (dict) Additional keyword arguments for the local
-      minimizer. Check the documentation of the local scipy algorithms for details on
-      what is supported.
-    - **n_sampling_points** (int): Specify the number of sampling points to construct
-      the simplical complex.
-    - **n_simplex_iterations** (int): Number of iterations to construct the simplical
-      complex. Default is 1 as in scipy.
-    - **sampling_method** (str/callable): The method to use for sampling the search
-      space. Default 'simplicial'.
-    - **max_sampling_evaluations** (int): The maximum number of evaluations of the
-      criterion function in the sampling phase.
-    - **convergence.minimum_criterion_value** (float): Specify the global minimum when
-      it is known. Default is - np.inf. For maximization problems, flip the sign.
-    - **convergence.minimum_criterion_tolerance** (float): Specify the relative error
-      between the current best minimum and the supplied global criterion_minimum
-      allowed. Default is scipy's default, 1e-4.
-    - **stopping.maxiter** (int): The maximum number of iterations.
-    - **stopping.maxfun** (int): The maximum number of criterion
-      evaluations.
-    - **stopping.max_processing_time** (int): The maximum time allowed for the
-      optimization.
-    - **minimum_homology_group_rank_differential** (int): The minimum difference in the
-      rank of the homology group between iterations.
-    - **symmetry** (bool): Specify whether the criterion contains symetric variables.
-    - **minimize_every_iteration** (bool): Specify whether the gloabal sampling points
-      are passed to the local algorithm in every iteration.
-    - **max_local_minimizations_per_iteration** (int): The maximum number of local
-      optimizations per iteration. Default False, i.e. no limit.
-    - **infinity_constraints** (bool): Specify whether to save the sampling points
-      outside the feasible domain. Default is True.
-
-```
-
-```{eval-rst}
-.. dropdown::  scipy_dual_annealing
-
-    .. code-block::
-
-        "scipy_dual_annealing"
-
-    Find the global minimum of a function using dual annealing for continuous variables.
-
-    The algorithm supports the following options:
-
-    - **stopping.maxiter** (int): Specify the maximum number of global searh
-      iterations.
-    - **local_algorithm** (str): The local optimization algorithm to be used. valid
-      options are: "Nelder-Mead", "Powell", "CG", "BFGS", "Newton-CG", "L-BFGS-B",
-      "TNC", "COBYLA", "SLSQP", "trust-constr", "dogleg", "trust-ncg", "trust-exact",
-      "trust-krylov", Default "L-BFGS-B".
-    - **local_algo_options**: (dict) Additional keyword arguments for the local
-      minimizer. Check the documentation of the local scipy algorithms for details on
-      what is supported.
-    - **initial_temperature** (float): The temparature algorithm starts with. The higher values lead to a wider search space. The range is (0.01, 5.e4] and default is 5230.0.
-    - **restart_temperature_ratio** (float): Reanneling starts when the algorithm is decreased to initial_temperature * restart_temperature_ratio. Default is 2e-05.
-    - **visit** (float): Specify the thickness of visiting distribution's tails. Range is (1, 3] and default is scipy's default, 2.62.
-    - **accept** (float): Controls the probability of acceptance. Range is (-1e4, -5] and default is scipy's default, -5.0. Smaller values lead to lower acceptance probability.
-    - **stopping.maxfun** (int): soft limit for the number of criterion evaluations.
-    - **seed** (int, None or RNG): Dual annealing is a stochastic process. Seed or
-      random number generator. Default None.
-    - **no_local_search** (bool): Specify whether to apply a traditional Generalized Simulated Annealing with no local search. Default is False.
-
-```
-
-```{eval-rst}
-.. dropdown::  scipy_direct
-
-    .. code-block::
-
-        "scipy_direct"
-
-    Find the global minimum of a function using dividing rectangles method. It is not necessary to provide an initial guess.
-
-    The algorithm supports the following options:
-
-    - **eps** (float): Specify the minimum difference of the criterion values between the current best hyperrectangle and the next potentially best hyperrectangle to be divided determining the trade off between global and local search. Default is 1e-6 differing from scipy's default 1e-4.
-    - **stopping.maxfun** (int/None): Maximum number of criterion evaluations allowed. Default is None which caps the number of evaluations at 1000 * number of dimentions automatically.
-    - **stopping.maxiter** (int): Maximum number of iterations allowed.
-    - **locally_biased** (bool): Determine whether to use the locally biased variant of the algorithm DIRECT_L. Default is True.
-    - **convergence.minimum_criterion_value** (float): Specify the global minimum when it is known. Default is minus infinity. For maximization problems, flip the sign.
-    - **convergence.minimum_criterion_tolerance** (float): Specify the relative error between the current best minimum and the supplied global criterion_minimum allowed. Default is scipy's default, 1e-4.
-    - **volume_hyperrectangle_tolerance** (float): Specify the smallest volume of the hyperrectangle containing the lowest criterion value allowed. Range is (0,1). Default is 1e-16.
-    - **length_hyperrectangle_tolerance** (float): Depending on locally_biased it can refer to normalized side (True) or diagonal (False) length of the hyperrectangle containing the lowest criterion value. Range is (0,1). Default is scipy's default, 1e-6.
-
-```
-
-(own-algorithms)=
-
-## Own optimizers
-
-We implement a few algorithms from scratch. They are currently considered experimental.
-
-```{eval-rst}
-.. dropdown:: bhhh
-
-    .. code-block::
-
-        "bhhh"
-
-    Minimize a likelihood function using the BHHH algorithm.
-
-    BHHH (:cite:`Berndt1974`) can - and should ONLY - be used for minimizing
-    (or maximizing) a likelihood. It is similar to the Newton-Raphson
-    algorithm, but replaces the Hessian matrix with the outer product of the
-    gradient. This approximation is based on the information matrix equality
-    (:cite:`Halbert1982`) and is thus only vaid when minimizing (or maximizing)
-    a likelihood.
-
-    The criterion function :func:`func` should return a dictionary with
-    at least the entry ``{"contributions": array_or_pytree}`` where ``array_or_pytree``
-    contains the likelihood contributions of each individual.
-
-    bhhh supports the following options:
-
-    - **convergence.gtol_abs** (float): Stopping criterion for the
-      gradient tolerance. Default is 1e-8.
-    - **stopping.maxiter** (int): Maximum number of iterations.
-      If reached, terminate. Default is 200.
-
-```
-
-```{eval-rst}
-.. dropdown:: neldermead_parallel
-
-    .. code-block::
-
-        "neldermead_parallel"
-
-    Minimize a function using the neldermead_parallel algorithm.
-
-    This is a parallel Nelder-Mead algorithm following Lee D., Wiswall M., A parallel
-    implementation of the simplex function minimization routine,
-    Computational Economics, 2007.
-
-    The algorithm was implemented by Jacek Barszczewski
-
-    The algorithm supports the following options:
-
-    - **init_simplex_method** (string or callable): Name of the method to create initial
-      simplex or callable which takes as an argument initial value of parameters
-      and returns initial simplex as j+1 x j array, where j is length of x.
-      The default is "gao_han".
-    - **n_cores** (int): Degree of parallization. The default is 1 (no parallelization).
-
-    - **adaptive** (bool): Adjust parameters of Nelder-Mead algorithm to account
-      for simplex size. The default is True.
-
-    - **stopping.maxiter** (int): Maximum number of algorithm iterations.
-      The default is STOPPING_MAX_ITERATIONS.
-
-    - **convergence.ftol_abs** (float): maximal difference between
-      function value evaluated on simplex points.
-      The default is CONVERGENCE_SECOND_BEST_ABSOLUTE_CRITERION_TOLERANCE.
-
-    - **convergence.xtol_abs** (float): maximal distance between points
-      in the simplex. The default is CONVERGENCE_SECOND_BEST_ABSOLUTE_PARAMS_TOLERANCE.
-
-    - **batch_evaluator** (string or callable): See :ref:`batch_evaluators` for
-        details. Default "joblib".
-
-```
-
-```{eval-rst}
-.. dropdown:: pounders
-
-    .. code-block::
-
-        "pounders"
-
-    Minimize a function using the POUNDERS algorithm.
-
-    POUNDERs (:cite:`Benson2017`, :cite:`Wild2015`, `GitHub repository
-    <https://github.com/erdc/petsc4py>`_)
-
-    can be a useful tool for economists who estimate structural models using
-    indirect inference, because unlike commonly used algorithms such as Nelder-Mead,
-    POUNDERs is tailored for minimizing a non-linear sum of squares objective function,
-    and therefore may require fewer iterations to arrive at a local optimum than
-    Nelder-Mead.
-
-    Scaling the problem is necessary such that bounds correspond to the unit hypercube
-    :math:`[0, 1]^n`. For unconstrained problems, scale each parameter such that unit
-    changes in parameters result in similar order-of-magnitude changes in the criterion
-    value(s).
-
-    pounders supports the following options:
-
-
-    - **convergence.gtol_abs**: Convergence tolerance for the
-      absolute gradient norm. Stop if norm of the gradient is less than this.
-      Default is 1e-8.
-    - **convergence.gtol_rel**: Convergence tolerance for the
-      relative gradient norm. Stop if norm of the gradient relative to the criterion
-      value is less than this. Default is 1-8.
-    - **convergence.gtol_scaled**: Convergence tolerance for the
-      scaled gradient norm. Stop if norm of the gradient divided by norm of the
-      gradient at the initial parameters is less than this.
-      Disabled, i.e. set to False, by default.
-    - **max_interpolation_points** (int): Maximum number of interpolation points.
-      Default is `2 * n + 1`, where `n` is the length of the parameter vector.
-    - **stopping.maxiter** (int): Maximum number of iterations.
-      If reached, terminate. Default is 2000.
-    - **trustregion_initial_radius (float)**: Delta, initial trust-region radius.
-      0.1 by default.
-    - **trustregion_minimal_radius** (float): Minimal trust-region radius.
-      1e-6 by default.
-    - **trustregion_maximal_radius** (float): Maximal trust-region radius.
-      1e6 by default.
-    - **trustregion_shrinking_factor_not_successful** (float): Shrinking factor of
-      the trust-region radius in case the solution vector of the suproblem
-      is not accepted, but the model is fully linear (i.e. "valid").
-      Defualt is 0.5.
-    - **trustregion_expansion_factor_successful** (float): Shrinking factor of
-      the trust-region radius in case the solution vector of the suproblem
-      is accepted. Default is 2.
-    - **theta1** (float): Threshold for adding the current x candidate to the
-      model. Function argument to find_affine_points(). Default is 1e-5.
-    - **theta2** (float): Threshold for adding the current x candidate to the model.
-      Argument to get_interpolation_matrices_residual_model(). Default is 1e-4.
-    - **trustregion_threshold_successful** (float): First threshold for accepting the
-      solution vector of the subproblem as the best x candidate. Default is 0.
-    - **trustregion_threshold_very_successful** (float): Second threshold for accepting
-      the solution vector of the subproblem as the best x candidate. Default is 0.1.
-    - **c1** (float): Treshold for accepting the norm of our current x candidate.
-      Function argument to find_affine_points() for the case where input array
-      *model_improving_points* is zero.
-    - **c2** (int): Treshold for accepting the norm of our current x candidate.
-      Equal to 10 by default. Argument to *find_affine_points()* in case
-      the input array *model_improving_points* is not zero.
-    - **trustregion_subproblem_solver** (str): Solver to use for the trust-region
-      subproblem. Two internal solvers are supported:
-      - "bntr": Bounded Newton Trust-Region (default, supports bound constraints)
-      - "gqtpar": (does not support bound constraints)
-    - **trustregion_subsolver_options** (dict): Options dictionary containing
-      the stopping criteria for the subproblem. It takes different keys depending
-      on the type of subproblem solver used. With the exception of the stopping criterion
-      "maxiter", which is always included.
-
-      If the subsolver "bntr" is used, the dictionary also contains the tolerance levels
-      "gtol_abs", "gtol_rel", and "gtol_scaled". Moreover, the "conjugate_gradient_method"
-      can be provided. Available conjugate gradient methods are:
-      - "cg". In this case, two additional stopping criteria are "gtol_abs_cg" and "gtol_rel_cg"
-      - "steihaug-toint"
-      - "trsbox" (default)
-
-      If the subsolver "gqtpar" is employed, the two stopping criteria are
-      "k_easy" and "k_hard".
-
-      None of the dictionary keys need to be specified by default, but can be.
-    - **batch_evaluator** (str or callable): Name of a pre-implemented batch evaluator
-      (currently "joblib" and "pathos_mp") or callable with the same interface
-      as the optimagic batch_evaluators. Default is "joblib".
-    - **n_cores (int)**: Number of processes used to parallelize the function
-      evaluations. Default is 1.
-
-```
-
-(tao-algorithms)=
-
-## Optimizers from the Toolkit for Advanced Optimization (TAO)
-
-We wrap the pounders algorithm from the Toolkit of Advanced optimization. To use it you
-need to have [petsc4py](https://pypi.org/project/petsc4py/) installed.
-
-```{eval-rst}
-.. dropdown::  tao_pounders
-
-    .. code-block::
-
-        "tao_pounders"
-
-    Minimize a function using the POUNDERs algorithm.
-
-    POUNDERs (:cite:`Benson2017`, :cite:`Wild2015`, `GitHub repository
-    <https://github.com/erdc/petsc4py>`_)
-
-    can be a useful tool for economists who estimate structural models using
-    indirect inference, because unlike commonly used algorithms such as Nelder-Mead,
-    POUNDERs is tailored for minimizing a non-linear sum of squares objective function,
-    and therefore may require fewer iterations to arrive at a local optimum than
-    Nelder-Mead.
-
-    Scaling the problem is necessary such that bounds correspond to the unit hypercube
-    :math:`[0, 1]^n`. For unconstrained problems, scale each parameter such that unit
-    changes in parameters result in similar order-of-magnitude changes in the criterion
-    value(s).
-
-    POUNDERs has several convergence criteria. Let :math:`X` be the current parameter
-    vector, :math:`X_0` the initial parameter vector, :math:`g` the gradient, and
-    :math:`f` the criterion function.
-
-    ``absolute_gradient_tolerance`` stops the optimization if the norm of the gradient
-    falls below :math:`\epsilon`.
-
-    .. math::
-
-        ||g(X)|| < \epsilon
-
-    ``relative_gradient_tolerance`` stops the optimization if the norm of the gradient
-    relative to the criterion value falls below :math:`epsilon`.
-
-    .. math::
-
-        \frac{||g(X)||}{|f(X)|} < \epsilon
-
-    ``scaled_gradient_tolerance`` stops the optimization if the norm of the gradient is
-    lower than some fraction :math:`epsilon` of the norm of the gradient at the initial
-    parameters.
-
-    .. math::
-
-        \frac{||g(X)||}{||g(X0)||} < \epsilon
-
-    - **convergence.gtol_abs** (float): Stop if norm of gradient is less than this.
-      If set to False the algorithm will not consider convergence.gtol_abs.
-    - **convergence.gtol_rel** (float): Stop if relative norm of gradient is less
-      than this. If set to False the algorithm will not consider
-      convergence.gtol_rel.
-    - **convergence.scaled_gradient_tolerance** (float): Stop if scaled norm of gradient is smaller
-      than this. If set to False the algorithm will not consider
-      convergence.scaled_gradient_tolerance.
-    - **trustregion.initial_radius** (float): Initial value of the trust region radius.
-      It must be :math:`> 0`.
-    - **stopping.maxiter** (int): Alternative Stopping criterion.
-      If set the routine will stop after the number of specified iterations or
-      after the step size is sufficiently small. If the variable is set the
-      default criteria will all be ignored.
-
-
-```
-
-(nag-algorithms)=
-
-## Optimizers from the Numerical Algorithms Group (NAG)
-
-We wrap two algorithms from the numerical algorithms group. To use them, you need to
-install each of them separately:
-
-- `pip install DFO-LS`
-- `pip install Py-BOBYQA`
-
-```{eval-rst}
-.. dropdown::  nag_dfols
-
-    *Note*: We recommend to install `DFO-LS` version 1.5.3 or higher. Versions of 1.5.0 or lower also work but the versions `1.5.1` and `1.5.2` contain bugs that can lead to errors being raised.
-
-    .. code-block::
-
-        "nag_dfols"
-
-    Minimize a function with least squares structure using DFO-LS.
-
-    The DFO-LS algorithm :cite:`Cartis2018b` is designed to solve the nonlinear
-    least-squares minimization problem (with optional bound constraints).
-    Remember to cite :cite:`Cartis2018b` when using DF-OLS in addition to optimagic.
-
-    .. math::
-
-        \min_{x\in\mathbb{R}^n}  &\quad  f(x) := \sum_{i=1}^{m}r_{i}(x)^2 \\
-        \text{s.t.} &\quad  \text{lower_bounds} \leq x \leq \text{upper_bounds}
-
-    The :math:`r_{i}` are called root contributions in optimagic.
-
-    DFO-LS is a derivative-free optimization algorithm, which means it does not require
-    the user to provide the derivatives of f(x) or :math:`r_{i}(x)`, nor does it
-    attempt to estimate them internally (by using finite differencing, for instance).
-
-    There are two main situations when using a derivative-free algorithm
-    (such as DFO-LS) is preferable to a derivative-based algorithm (which is the vast
-    majority of least-squares solvers):
-
-    1. If the residuals are noisy, then calculating or even estimating their derivatives
-       may be impossible (or at least very inaccurate). By noisy, we mean that if we
-       evaluate :math:`r_{i}(x)` multiple times at the same value of x, we get different
-       results. This may happen when a Monte Carlo simulation is used, for instance.
-
-    2. If the residuals are expensive to evaluate, then estimating derivatives
-       (which requires n evaluations of each :math:`r_{i}(x)` for every point of
-       interest x) may be prohibitively expensive. Derivative-free methods are designed
-       to solve the problem with the fewest number of evaluations of the criterion as
-       possible.
-
-    To read the detailed documentation of the algorithm `click here
-    <https://numericalalgorithmsgroup.github.io/dfols/>`_.
-
-    There are four possible convergence criteria:
-
-    1. when the lower trust region radius is shrunk below a minimum
-       (``convergence.minimal_trustregion_radius_tolerance``).
-
-    2. when the improvements of iterations become very small
-       (``convergence.slow_progress``). This is very similar to
-       ``relative_criterion_tolerance`` but ``convergence.slow_progress`` is more
-       general allowing to specify not only the threshold for convergence but also
-       a period over which the improvements must have been very small.
-
-    3. when a sufficient reduction to the criterion value at the start parameters
-       has been reached, i.e. when
-       :math:`\frac{f(x)}{f(x_0)} \leq
-       \text{convergence.ftol_scaled}`
-
-    4. when all evaluations on the interpolation points fall within a scaled version of
-       the noise level of the criterion function. This is only applicable if the
-       criterion function is noisy. You can specify this criterion with
-       ``convergence.noise_corrected_criterion_tolerance``.
-
-    DF-OLS supports resetting the optimization and doing a fast start by
-    starting with a smaller interpolation set and growing it dynamically.
-    For more information see `their detailed documentation
-    <https://numericalalgorithmsgroup.github.io/dfols/>`_ and :cite:`Cartis2018b`.
-
-    - **clip_criterion_if_overflowing** (bool): see :ref:`algo_options`.
-      convergence.minimal_trustregion_radius_tolerance (float): see
-      :ref:`algo_options`.
-    - **convergence.noise_corrected_criterion_tolerance** (float): Stop when the
-      evaluations on the set of interpolation points all fall within this factor
-      of the noise level.
-      The default is 1, i.e. when all evaluations are within the noise level.
-      If you want to not use this criterion but still flag your
-      criterion function as noisy, set this tolerance to 0.0.
-
-      .. warning::
-          Very small values, as in most other tolerances don't make sense here.
-
-    - **convergence.ftol_scaled** (float):
-      Terminate if a point is reached where the ratio of the criterion value
-      to the criterion value at the start params is below this value, i.e. if
-      :math:`f(x_k)/f(x_0) \leq
-      \text{convergence.ftol_scaled}`. Note this is
-      deactivated unless the lowest mathematically possible criterion value (0.0)
-      is actually achieved.
-    - **convergence.slow_progress** (dict): Arguments for converging when the evaluations
-      over several iterations only yield small improvements on average, see
-      see :ref:`algo_options` for details.
-    - **initial_directions (str)**: see :ref:`algo_options`.
-    - **interpolation_rounding_error** (float): see :ref:`algo_options`.
-    - **noise_additive_level** (float): Used for determining the presence of noise
-      and the convergence by all interpolation points being within noise level.
-      0 means no additive noise. Only multiplicative or additive is supported.
-    - **noise_multiplicative_level** (float): Used for determining the presence of noise
-      and the convergence by all interpolation points being within noise level.
-      0 means no multiplicative noise. Only multiplicative or additive is
-      supported.
-    - **noise_n_evals_per_point** (callable): How often to evaluate the criterion
-      function at each point.
-      This is only applicable for criterion functions with noise,
-      when averaging multiple evaluations at the same point produces a more
-      accurate value.
-      The input parameters are the ``upper_trustregion_radius`` (:math:`\Delta`),
-      the ``lower_trustregion_radius`` (:math:`\rho`),
-      how many iterations the algorithm has been running for, ``n_iterations``
-      and how many resets have been performed, ``n_resets``.
-      The function must return an integer.
-      Default is no averaging (i.e.
-      ``noise_n_evals_per_point(...) = 1``).
-    - **random_directions_orthogonal** (bool): see :ref:`algo_options`.
-    - **stopping.maxfun** (int): see :ref:`algo_options`.
-    - **threshold_for_safety_step** (float): see :ref:`algo_options`.
-    - **trustregion.expansion_factor_successful** (float): see :ref:`algo_options`.
-    - **trustregion.expansion_factor_very_successful** (float): see :ref:`algo_options`.
-    - **trustregion.fast_start_options** (dict): see :ref:`algo_options`.
-    - **trustregion.initial_radius** (float): Initial value of the trust region radius.
-    - **trustregion.method_to_replace_extra_points (str)**: If replacing extra points in
-      successful iterations, whether to use geometry improving steps or the
-      momentum method. Can be "geometry_improving" or "momentum".
-    - **trustregion.n_extra_points_to_replace_successful** (int): The number of extra
-      points (other than accepting the trust region step) to replace. Useful when
-      ``trustregion.n_interpolation_points > len(x) + 1``.
-    - **trustregion.n_interpolation_points** (int): The number of interpolation points to
-      use. The default is :code:`len(x) + 1`. If using resets, this is the
-      number of points to use in the first run of the solver, before any resets.
-    - **trustregion.precondition_interpolation** (bool): see :ref:`algo_options`.
-    - **trustregion.shrinking_factor_not_successful** (float): see :ref:`algo_options`.
-    - **trustregion.shrinking_factor_lower_radius** (float): see :ref:`algo_options`.
-    - **trustregion.shrinking_factor_upper_radius** (float): see :ref:`algo_options`.
-    - **trustregion.threshold_successful** (float): Share of the predicted improvement
-      that has to be achieved for a trust region iteration to count as successful.
-    - **trustregion.threshold_very_successful** (float): Share of the predicted
-      improvement that has to be achieved for a trust region iteration to count
-      as very successful.
-
-```
-
-```{eval-rst}
-.. dropdown::  nag_pybobyqa
-
-    .. code-block::
-
-        "nag_pybobyqa"
-
-    Minimize a function using the BOBYQA algorithm.
-
-    BOBYQA (:cite:`Powell2009`, :cite:`Cartis2018`, :cite:`Cartis2018a`) is a
-    derivative-free trust-region method. It is designed to solve nonlinear local
-    minimization problems.
-
-    Remember to cite :cite:`Powell2009` and :cite:`Cartis2018` when using pybobyqa in
-    addition to optimagic. If you take advantage of the ``seek_global_optimum`` option,
-    cite :cite:`Cartis2018a` additionally.
-
-    There are two main situations when using a derivative-free algorithm like BOBYQA
-    is preferable to derivative-based algorithms:
-
-    1. The criterion function is not deterministic, i.e. if we evaluate the criterion
-       function multiple times at the same parameter vector we get different results.
-
-    2. The criterion function is very expensive to evaluate and only finite differences
-       are available to calculate its derivative.
-
-    The detailed documentation of the algorithm can be found `here
-    <https://numericalalgorithmsgroup.github.io/pybobyqa/>`_.
-
-    There are four possible convergence criteria:
-
-    1. when the trust region radius is shrunk below a minimum. This is
-       approximately equivalent to an absolute parameter tolerance.
-
-    2. when the criterion value falls below an absolute, user-specified value,
-       the optimization terminates successfully.
-
-    3. when insufficient improvements have been gained over a certain number of
-       iterations. The (absolute) threshold for what constitutes an insufficient
-       improvement, how many iterations have to be insufficient and with which
-       iteration to compare can all be specified by the user.
-
-    4. when all evaluations on the interpolation points fall within a scaled version of
-       the noise level of the criterion function. This is only applicable if the
-       criterion function is noisy.
-
-    - **clip_criterion_if_overflowing** (bool): see :ref:`algo_options`.
-    - **convergence.criterion_value** (float): Terminate successfully if
-      the criterion value falls below this threshold. This is deactivated
-      (i.e. set to -inf) by default.
-    - **convergence.minimal_trustregion_radius_tolerance** (float): Minimum allowed
-      value of the trust region radius, which determines when a successful
-      termination occurs.
-    - **convergence.noise_corrected_criterion_tolerance** (float): Stop when the
-      evaluations on the set of interpolation points all fall within this
-      factor of the noise level.
-      The default is 1, i.e. when all evaluations are within the noise level.
-      If you want to not use this criterion but still flag your
-      criterion function as noisy, set this tolerance to 0.0.
-
-      .. warning::
-          Very small values, as in most other tolerances don't make sense here.
-
-    - **convergence.slow_progress** (dict): Arguments for converging when the evaluations
-      over several iterations only yield small improvements on average, see
-      see :ref:`algo_options` for details.
-    - **initial_directions** (str)``: see :ref:`algo_options`.
-    - **interpolation_rounding_error** (float): see :ref:`algo_options`.
-    - **noise_additive_level** (float): Used for determining the presence of noise
-      and the convergence by all interpolation points being within noise level.
-      0 means no additive noise. Only multiplicative or additive is supported.
-    - **noise_multiplicative_level** (float): Used for determining the presence of noise
-      and the convergence by all interpolation points being within noise level.
-      0 means no multiplicative noise. Only multiplicative or additive is
-      supported.
-    - **noise_n_evals_per_point** (callable): How often to evaluate the criterion
-      function at each point.
-      This is only applicable for criterion functions with noise,
-      when averaging multiple evaluations at the same point produces a more
-      accurate value.
-      The input parameters are the ``upper_trustregion_radius`` (``delta``),
-      the ``lower_trustregion_radius`` (``rho``),
-      how many iterations the algorithm has been running for, ``n_iterations``
-      and how many resets have been performed, ``n_resets``.
-      The function must return an integer.
-      Default is no averaging (i.e. ``noise_n_evals_per_point(...) = 1``).
-    - **random_directions_orthogonal** (bool): see :ref:`algo_options`.
-    - **seek_global_optimum** (bool): whether to apply the heuristic to escape local
-      minima presented in :cite:`Cartis2018a`. Only applies for noisy criterion
-      functions.
-    - **stopping.maxfun** (int): see :ref:`algo_options`.
-    - **threshold_for_safety_step** (float): see :ref:`algo_options`.
-    - **trustregion.expansion_factor_successful** (float): see :ref:`algo_options`.
-    - **trustregion.expansion_factor_very_successful** (float): see :ref:`algo_options`.
-    - **trustregion.initial_radius** (float): Initial value of the trust region radius.
-    - **trustregion.minimum_change_hession_for_underdetermined_interpolation** (bool):
-      Whether to solve the underdetermined quadratic interpolation problem by
-      minimizing the Frobenius norm of the Hessian, or change in Hessian.
-    - **trustregion.n_interpolation_points** (int): The number of interpolation points to
-      use. With $n=len(x)$ the default is $2n+1$ if the criterion is not noisy.
-      Otherwise, it is set to $(n+1)(n+2)/2)$.
-
-      Larger values are particularly useful for noisy problems.
-      Py-BOBYQA requires
-
-      .. math::
-          n + 1 \leq \text{trustregion.n_interpolation_points} \leq (n+1)(n+2)/2.
-    - **trustregion.precondition_interpolation** (bool): see :ref:`algo_options`.
-    - **trustregion.reset_options** (dict): Options for resetting the optimization,
-      see :ref:`algo_options` for details.
-    - **trustregion.shrinking_factor_not_successful** (float): see :ref:`algo_options`.
-    - **trustregion.shrinking_factor_upper_radius** (float): see :ref:`algo_options`.
-    - **trustregion.shrinking_factor_lower_radius** (float): see :ref:`algo_options`.
-    - **trustregion.threshold_successful** (float): see :ref:`algo_options`.
-    - **trustregion.threshold_very_successful** (float): see :ref:`algo_options`.
-
-
-
-```
-
-(pygmo-algorithms)=
-
-## PYGMO2 Optimizers
-
-Please cite {cite}`Biscani2020` in addition to optimagic when using pygmo. optimagic
-supports the following [pygmo2](https://esa.github.io/pygmo2) optimizers.
-
-```{eval-rst}
-.. dropdown::  pygmo_gaco
-
-    .. code-block::
-
-        "pygmo_gaco"
-
-    Minimize a scalar function using the generalized ant colony algorithm.
-
-    The version available through pygmo is an generalized version of the
-    original ant colony algorithm proposed by :cite:`Schlueter2009`.
-
-    This algorithm can be applied to box-bounded problems.
-
-    Ant colony optimization is a class of optimization algorithms modeled on the
-    actions of an ant colony. Artificial "ants" (e.g. simulation agents) locate
-    optimal solutions by moving through a parameter space representing all
-    possible solutions. Real ants lay down pheromones directing each other to
-    resources while exploring their environment. The simulated "ants" similarly
-    record their positions and the quality of their solutions, so that in later
-    simulation iterations more ants locate better solutions.
-
-    The generalized ant colony algorithm generates future generations of ants by
-    using a multi-kernel gaussian distribution based on three parameters (i.e.,
-    pheromone values) which are computed depending on the quality of each
-    previous solution. The solutions are ranked through an oracle penalty
-    method.
-
-    - **population_size** (int): Size of the population. If None, it's twice the
-      number of parameters but at least 64.
-    - **batch_evaluator** (str or Callable): Name of a pre-implemented batch
-      evaluator (currently 'joblib' and 'pathos_mp') or Callable with the same
-      interface as the optimagic batch_evaluators. See :ref:`batch_evaluators`.
-    - **n_cores** (int): Number of cores to use.
-    - **seed** (int): seed used by the internal random number generator.
-    - **discard_start_params** (bool): If True, the start params are not guaranteed
-      to be part of the initial population. This saves one criterion function
-      evaluation that cannot be done in parallel with other evaluations. Default
-      False.
-
-    - **stopping.maxiter** (int): Number of generations to evolve.
-    - **kernel_size** (int): Number of solutions stored in the solution archive.
-    - **speed_parameter_q** (float): This parameter manages the convergence speed
-      towards the found minima (the smaller the faster). In the pygmo
-      documentation it is referred to as $q$. It must be positive and can be
-      larger than 1. The default is 1.0 until **threshold** is reached. Then it
-      is set to 0.01.
-    - **oracle** (float): oracle parameter used in the penalty method.
-    - **accuracy** (float): accuracy parameter for maintaining a minimum penalty
-      function's values distances.
-    - **threshold** (int): when the iteration counter reaches the threshold the
-      convergence speed is set to 0.01 automatically. To deactivate this effect
-      set the threshold to stopping.maxiter which is the largest allowed
-      value.
-    - **speed_of_std_values_convergence** (int): parameter that determines the
-      convergence speed of the standard deviations. This must be an integer
-      (`n_gen_mark` in pygmo and pagmo).
-    - **stopping.max_n_without_improvements** (int): if a positive integer is
-      assigned here, the algorithm will count the runs without improvements, if
-      this number exceeds the given value, the algorithm will be stopped.
-    - **stopping.maxfun** (int): maximum number of function
-      evaluations.
-    - **focus** (float): this parameter makes the search for the optimum greedier
-      and more focused on local improvements (the higher the greedier). If the
-      value is very high, the search is more focused around the current best
-      solutions. Values larger than 1 are allowed.
-    - **cache** (bool): if True, memory is activated in the algorithm for multiple calls.
-
-```
-
-```{eval-rst}
-.. dropdown::  pygmo_bee_colony
-
-    .. code-block::
-
-        "pygmo_bee_colony"
-
-    Minimize a scalar function using the artifical bee colony algorithm.
-
-    The Artificial Bee Colony Algorithm was originally proposed by
-    :cite:`Karaboga2007`. The implemented version of the algorithm is proposed
-    in :cite:`Mernik2015`. The algorithm is only suited for bounded parameter
-    spaces.
-
-    - **stopping.maxiter** (int): Number of generations to evolve.
-    - **seed** (int): seed used by the internal random number generator.
-    - **discard_start_params** (bool): If True, the start params are not guaranteed
-      to be part of the initial population. This saves one criterion function
-      evaluation that cannot be done in parallel with other evaluations. Default
-      False.
-    - **max_n_trials** (int): Maximum number of trials for abandoning a source.
-      Default is 1.
-    - **population_size** (int): Size of the population. If None, it's twice the
-      number of parameters but at least 20.
-```
-
-```{eval-rst}
-.. dropdown::  pygmo_de
-
-    .. code-block::
-
-        "pygmo_de"
-
-    Minimize a scalar function using the differential evolution algorithm.
-
-    Differential Evolution is a heuristic optimizer originally presented in
-    :cite:`Storn1997`. The algorithm is only suited for bounded parameter
-    spaces.
-
-    - **population_size** (int): Size of the population. If None, it's twice the
-      number of parameters but at least 10.
-    - **seed** (int): seed used by the internal random number generator.
-    - **discard_start_params** (bool): If True, the start params are not guaranteed
-      to be part of the initial population. This saves one criterion function
-      evaluation that cannot be done in parallel with other evaluations. Default
-      False.
-    - **stopping.maxiter** (int): Number of generations to evolve.
-    - **weight_coefficient** (float): Weight coefficient. It is denoted by $F$ in
-      the main paper and must lie in [0, 2]. It controls the amplification of
-      the differential variation $(x_{r_2, G} - x_{r_3, G})$.
-    - **crossover_probability** (float): Crossover probability.
-    - **mutation_variant (str or int)**: code for the mutation variant to create a
-      new candidate individual. The default is . The following are available:
-
-        - "best/1/exp" (1, when specified as int)
-        - "rand/1/exp" (2, when specified as int)
-        - "rand-to-best/1/exp" (3, when specified as int)
-        - "best/2/exp" (4, when specified as int)
-        - "rand/2/exp" (5, when specified as int)
-        - "best/1/bin" (6, when specified as int)
-        - "rand/1/bin" (7, when specified as int)
-        - "rand-to-best/1/bin" (8, when specified as int)
-        - "best/2/bin" (9, when specified as int)
-        - "rand/2/bin" (10, when specified as int)
-    - **convergence.criterion_tolerance**: stopping criteria on the criterion
-      tolerance. Default is 1e-6. It is not clear whether this is the absolute
-      or relative criterion tolerance.
-    - **convergence.xtol_rel**: stopping criteria on the x
-      tolerance. In pygmo the default is 1e-6 but we use our default value of
-      1e-5.
-```
-
-```{eval-rst}
-.. dropdown::  pygmo_sea
-
-    .. code-block::
-
-        "pygmo_sea"
-
-    Minimize a scalar function using the (N+1)-ES simple evolutionary algorithm.
-
-    This algorithm represents the simplest evolutionary strategy, where a population of
-    $\lambda$ individuals at each generation produces one offspring by mutating its best
-    individual uniformly at random within the bounds. Should the offspring be better
-    than the worst individual in the population it will substitute it.
-
-    See :cite:`Oliveto2007`.
-
-    The algorithm is only suited for bounded parameter spaces.
-
-    - **population_size** (int): Size of the population. If None, it's twice the number of
-      parameters but at least 10.
-    - **seed** (int): seed used by the internal random number generator.
-    - **discard_start_params** (bool): If True, the start params are not guaranteed to be
-      part of the initial population. This saves one criterion function evaluation that
-      cannot be done in parallel with other evaluations. Default False.
-    - **stopping.maxiter** (int): number of generations to consider. Each generation
-      will compute the objective function once.
-
-```
-
-```{eval-rst}
-.. dropdown::  pygmo_sga
-
-    .. code-block::
-
-        "pygmo_sga"
-
-    Minimize a scalar function using a simple genetic algorithm.
-
-    A detailed description of the algorithm can be found `in the pagmo2 documentation
-    <https://esa.github.io/pagmo2/docs/cpp/algorithms/sga.html>`_.
-
-    See also :cite:`Oliveto2007`.
-
-    - **population_size** (int): Size of the population. If None, it's twice the number of
-      parameters but at least 64.
-    - **seed** (int): seed used by the internal random number generator.
-    - **discard_start_params** (bool): If True, the start params are not guaranteed to be
-      part of the initial population. This saves one criterion function evaluation that
-      cannot be done in parallel with other evaluations. Default False.
-    - **stopping.maxiter** (int): Number of generations to evolve.
-    - **crossover_probability** (float): Crossover probability.
-    - **crossover_strategy** (str): the crossover strategy. One of “exponential”,“binomial”,
-      “single” or “sbx”. Default is "exponential".
-    - **eta_c** (float): distribution index for “sbx” crossover. This is an inactive
-      parameter if other types of crossovers are selected. Can be in [1, 100].
-    - **mutation_probability** (float): Mutation probability.
-    - **mutation_strategy** (str): Mutation strategy. Must be "gaussian", "polynomial" or
-      "uniform". Default is "polynomial".
-    - **mutation_polynomial_distribution_index** (float): Must be in [0, 1]. Default is 1.
-    - **mutation_gaussian_width** (float): Must be in [0, 1]. Default is 1.
-    - **selection_strategy (str)**: Selection strategy. Must be "tournament" or "truncated".
-    - **selection_truncated_n_best** (int): number of best individuals to use in the
-      "truncated" selection mechanism.
-    - **selection_tournament_size** (int): size of the tournament in the "tournament"
-      selection mechanism. Default is 1.
-```
-
-```{eval-rst}
-.. dropdown::  pygmo_sade
-
-    .. code-block::
-
-        "pygmo_sade"
-
-    Minimize a scalar function using Self-adaptive Differential Evolution.
-
-    The original Differential Evolution algorithm (pygmo_de) can be significantly
-    improved introducing the idea of parameter self-adaptation.
-
-    Many different proposals have been made to self-adapt both the crossover and the
-    F parameters of the original differential evolution algorithm. pygmo's
-    implementation supports two different mechanisms. The first one, proposed by
-    :cite:`Brest2006`, does not make use of the differential evolution operators to
-    produce new values for the weight coefficient $F$ and the crossover probability
-    $CR$ and, strictly speaking, is thus not self-adaptation, rather parameter control.
-    The resulting differential evolution variant is often referred to as jDE.
-    The second variant is inspired by the ideas introduced by :cite:`Elsayed2011` and
-    uses a variaton of the selected DE operator to produce new $CR$ anf $F$ parameters
-    for each individual. This variant is referred to iDE.
-
-    - **population_size** (int): Size of the population. If None, it's twice the number of
-      parameters but at least 64.
-    - **seed** (int): seed used by the internal random number generator.
-    - **discard_start_params** (bool): If True, the start params are not guaranteed to be
-      part of the initial population. This saves one criterion function evaluation that
-      cannot be done in parallel with other evaluations. Default False.
-    - jde (bool): Whether to use the jDE self-adaptation variant to control the $F$ and
-      $CR$ parameter. If True jDE is used, else iDE.
-    - **stopping.maxiter** (int): Number of generations to evolve.
-    - **mutation_variant** (int or str): code for the mutation variant to create a new
-      candidate individual. The default is "rand/1/exp". The first ten are the
-      classical mutation variants introduced in the orginal DE algorithm, the remaining
-      ones are, instead, considered in the work by :cite:`Elsayed2011`.
-      The following are available:
-
-        - "best/1/exp" or 1
-        - "rand/1/exp" or 2
-        - "rand-to-best/1/exp" or 3
-        - "best/2/exp" or 4
-        - "rand/2/exp" or 5
-        - "best/1/bin" or 6
-        - "rand/1/bin" or 7
-        - "rand-to-best/1/bin" or 8
-        - "best/2/bin" or 9
-        - "rand/2/bin" or 10
-        - "rand/3/exp" or 11
-        - "rand/3/bin" or 12
-        - "best/3/exp" or 13
-        - "best/3/bin" or 14
-        - "rand-to-current/2/exp" or 15
-        - "rand-to-current/2/bin" or 16
-        - "rand-to-best-and-current/2/exp" or 17
-        - "rand-to-best-and-current/2/bin" or 18
-
-    - **keep_adapted_params** (bool):  when true the adapted parameters $CR$ anf $F$ are
-      not reset between successive calls to the evolve method. Default is False.
-    - ftol (float): stopping criteria on the x tolerance.
-    - xtol (float): stopping criteria on the f tolerance.
-
-
-```
-
-```{eval-rst}
-.. dropdown::  pygmo_cmaes
-
-    .. code-block::
-
-        "pygmo_cmaes"
-
-    Minimize a scalar function using the Covariance Matrix Evolutionary Strategy.
-
-    CMA-ES is one of the most successful algorithm, classified as an Evolutionary
-    Strategy, for derivative-free global optimization. The version supported by
-    optimagic is the version described in :cite:`Hansen2006`.
-
-    In contrast to the pygmo version, optimagic always sets force_bounds to True. This
-    avoids that ill defined parameter values are evaluated.
-
-    - **population_size** (int): Size of the population. If None, it's twice the number of
-      parameters but at least 64.
-    - **seed** (int): seed used by the internal random number generator.
-    - **discard_start_params** (bool): If True, the start params are not guaranteed to be
-      part of the initial population. This saves one criterion function evaluation that
-      cannot be done in parallel with other evaluations. Default False.
-
-    - **stopping.maxiter** (int): Number of generations to evolve.
-    - **backward_horizon** (float): backward time horizon for the evolution path. It must
-      lie betwen 0 and 1.
-    - **variance_loss_compensation** (float): makes partly up for the small variance loss in
-      case the indicator is zero. `cs` in the MATLAB Code of :cite:`Hansen2006`. It must
-      lie between 0 and 1.
-    - **learning_rate_rank_one_update** (float): learning rate for the rank-one update of
-      the covariance matrix. `c1` in the pygmo and pagmo documentation. It must lie
-      between 0 and 1.
-    - **learning_rate_rank_mu_update** (float): learning rate for the rank-mu update of the
-      covariance matrix. `cmu` in the pygmo and pagmo documentation. It must lie between
-      0 and 1.
-    - **initial_step_size** (float): initial step size, :math:`\sigma^0` in the original
-      paper.
-    - **ftol** (float): stopping criteria on the x tolerance.
-    - **xtol** (float): stopping criteria on the f tolerance.
-    - **keep_adapted_params** (bool):  when true the adapted parameters are not reset
-      between successive calls to the evolve method. Default is False.
-
-```
-
-```{eval-rst}
-.. dropdown::  pygmo_simulated_annealing
-
-    .. code-block::
-
-        "pygmo_simulated_annealing"
-
-    Minimize a function with the simulated annealing algorithm.
-
-    This version of the simulated annealing algorithm is, essentially, an iterative
-    random search procedure with adaptive moves along the coordinate directions. It
-    permits uphill moves under the control of metropolis criterion, in the hope to avoid
-    the first local minima encountered. This version is the one proposed in
-    :cite:`Corana1987`.
-
-    .. note: When selecting the starting and final temperature values it helps to think
-        about the tempertaure as the deterioration in the objective function value that
-        still has a 37% chance of being accepted.
-
-    - **population_size** (int): Size of the population. If None, it's twice the number of
-      parameters but at least 64.
-    - **seed** (int): seed used by the internal random number generator.
-    - **discard_start_params** (bool): If True, the start params are not guaranteed to be
-      part of the initial population. This saves one criterion function evaluation that
-      cannot be done in parallel with other evaluations. Default False.
-    - **start_temperature** (float): starting temperature. Must be > 0.
-    - **end_temperature** (float): final temperature. Our default (0.01) is lower than in
-      pygmo and pagmo. The final temperature must be positive.
-    - **n_temp_adjustments** (int): number of temperature adjustments in the annealing
-      schedule.
-    - **n_range_adjustments** (int): number of adjustments of the search range performed at
-      a constant temperature.
-    - **bin_size** (int): number of mutations that are used to compute the acceptance rate.
-    - **start_range** (float): starting range for mutating the decision vector. It must lie
-      between 0 and 1.
-```
-
-```{eval-rst}
-.. dropdown::  pygmo_pso
-
-    .. code-block::
-
-        "pygmo_pso"
-
-    Minimize a scalar function using Particle Swarm Optimization.
-
-    Particle swarm optimization (PSO) is a population based algorithm inspired by the
-    foraging behaviour of swarms. In PSO each point has memory of the position where it
-    achieved the best performance xli (local memory) and of the best decision vector
-    :math:`x^g` in a certain neighbourhood, and uses this information to update its
-    position.
-
-    For a survey on particle swarm optimization algorithms, see :cite:`Poli2007`.
-
-    Each particle determines its future position :math:`x_{i+1} = x_i + v_i` where
-
-    .. math:: v_{i+1} = \omega (v_i + \eta_1 \cdot \mathbf{r}_1 \cdot (x_i - x^{l}_i) +
-        \eta_2 \cdot \mathbf{r}_2 \cdot (x_i - x^g))
-
-    - **population_size** (int): Size of the population. If None, it's twice the number of
-      parameters but at least 10.
-    - **seed** (int): seed used by the internal random number generator.
-    - **discard_start_params** (bool): If True, the start params are not guaranteed to be
-      part of the initial population. This saves one criterion function evaluation that
-      cannot be done in parallel with other evaluations. Default False.
-    - **stopping.maxiter** (int): Number of generations to evolve.
-
-    - **omega** (float): depending on the variant chosen, :math:`\omega` is the particles'
-      inertia weight or the construction coefficient. It must lie between 0 and 1.
-    - **force_of_previous_best** (float): :math:`\eta_1` in the equation above. It's the
-      magnitude of the force, applied to the particle’s velocity, in the direction of
-      its previous best position. It must lie between 0 and 4.
-    - **force_of_best_in_neighborhood** (float): :math:`\eta_2` in the equation above. It's
-      the magnitude of the force, applied to the particle’s velocity, in the direction
-      of the best position in its neighborhood. It must lie between 0 and 4.
-    - **max_velocity** (float): maximum allowed particle velocity as fraction of the box
-      bounds. It must lie between 0 and 1.
-    - **algo_variant (int or str)**: algorithm variant to be used:
-        - 1 or "canonical_inertia": Canonical (with inertia weight)
-        - 2 or "social_and_cog_rand": Same social and cognitive rand.
-        - 3 or "all_components_rand": Same rand. for all components
-        - 4 or "one_rand": Only one rand.
-        - 5 or "canonical_constriction": Canonical (with constriction fact.)
-        - 6 or "fips": Fully Informed (FIPS)
-
-    - **neighbor_definition (int or str)**: swarm topology that defines each particle's
-      neighbors that is to be used:
-
-        - 1 or "gbest"
-        - 2 or "lbest"
-        - 3 or "Von Neumann"
-        - 4 or "Adaptive random"
-
-    - **neighbor_param** (int): the neighbourhood parameter. If the lbest topology is
-      selected (neighbor_definition=2), it represents each particle's indegree (also
-      outdegree) in the swarm topology. Particles have neighbours up to a radius of k =
-      neighbor_param / 2 in the ring. If the Randomly-varying neighbourhood topology is
-      selected (neighbor_definition=4), it represents each particle’s maximum outdegree
-      in the swarm topology. The minimum outdegree is 1 (the particle always connects
-      back to itself). If neighbor_definition is 1 or 3 this parameter is ignored.
-    - **keep_velocities** (bool): when true the particle velocities are not reset between
-      successive calls to `evolve`.
-```
-
-```{eval-rst}
-.. dropdown::  pygmo_pso_gen
-
-    .. code-block::
-
-        "pygmo_pso_gen"
-
-    Minimize a scalar function with generational Particle Swarm Optimization.
-
-    Particle Swarm Optimization (generational) is identical to pso, but does update the
-    velocities of each particle before new particle positions are computed (taking into
-    consideration all updated particle velocities). Each particle is thus evaluated on
-    the same seed within a generation as opposed to the standard PSO which evaluates
-    single particle at a time. Consequently, the generational PSO algorithm is suited
-    for stochastic optimization problems.
-
-    For a survey on particle swarm optimization algorithms, see :cite:`Poli2007`.
-
-    Each particle determines its future position :math:`x_{i+1} = x_i + v_i` where
-
-    .. math:: v_{i+1} = \omega (v_i + \eta_1 \cdot \mathbf{r}_1 \cdot (x_i - x^{l}_i) +
-        \eta_2 \cdot \mathbf{r}_2 \cdot (x_i - x^g))
-
-    - **population_size** (int): Size of the population. If None, it's twice the number of
-      parameters but at least 10.
-    - **batch_evaluator (str or Callable)**: Name of a pre-implemented batch evaluator
-      (currently 'joblib' and 'pathos_mp') or Callable with the same interface as the
-      optimagic batch_evaluators. See :ref:`batch_evaluators`.
-    - **n_cores** (int): Number of cores to use.
-    - **seed** (int): seed used by the internal random number generator.
-    - **discard_start_params** (bool): If True, the start params are not guaranteed to be
-      part of the initial population. This saves one criterion function evaluation that
-      cannot be done in parallel with other evaluations. Default False.
-    - **stopping.maxiter** (int): Number of generations to evolve.
-
-    - **omega** (float): depending on the variant chosen, :math:`\omega` is the particles'
-      inertia weight or the constructuion coefficient. It must lie between 0 and 1.
-    - **force_of_previous_best** (float): :math:`\eta_1` in the equation above. It's the
-      magnitude of the force, applied to the particle’s velocity, in the direction of
-      its previous best position. It must lie between 0 and 4.
-    - **force_of_best_in_neighborhood** (float): :math:`\eta_2` in the equation above. It's
-      the magnitude of the force, applied to the particle’s velocity, in the direction
-      of the best position in its neighborhood. It must lie between 0 and 4.
-    - **max_velocity** (float): maximum allowed particle velocity as fraction of the box
-      bounds. It must lie between 0 and 1.
-    - **algo_variant** (int): code of the algorithm's variant to be used:
-
-        - 1 or "canonical_inertia": Canonical (with inertia weight)
-        - 2 or "social_and_cog_rand": Same social and cognitive rand.
-        - 3 or "all_components_rand": Same rand. for all components
-        - 4 or "one_rand": Only one rand.
-        - 5 or "canonical_constriction": Canonical (with constriction fact.)
-        - 6 or "fips": Fully Informed (FIPS)
-
-    - **neighbor_definition** (int): code for the swarm topology that defines each
-      particle's neighbors that is to be used:
-
-        - 1 or "gbest"
-        - 2 or "lbest"
-        - 3 or "Von Neumann"
-        - 4 or "Adaptive random"
-
-    - **neighbor_param** (int): the neighbourhood parameter. If the lbest topology is
-      selected (neighbor_definition=2), it represents each particle's indegree (also
-      outdegree) in the swarm topology. Particles have neighbours up to a radius of k =
-      neighbor_param / 2 in the ring. If the Randomly-varying neighbourhood topology is
-      selected (neighbor_definition=4), it represents each particle’s maximum outdegree
-      in the swarm topology. The minimum outdegree is 1 (the particle always connects
-      back to itself). If neighbor_definition is 1 or 3 this parameter is ignored.
-    - **keep_velocities** (bool): when true the particle velocities are not reset between
-      successive calls to `evolve`.
-```
-
-```{eval-rst}
-.. dropdown::  pygmo_mbh
-
-    .. code-block::
-
-        "pygmo_mbh"
-
-    Minimize a scalar function using generalized Monotonic Basin Hopping.
-
-    Monotonic basin hopping, or simply, basin hopping, is an algorithm rooted in the
-    idea of mapping the objective function $f(x_0)$ into the local minima found starting
-    from $x_0$. This simple idea allows a substantial increase of efficiency in solving
-    problems, such as the Lennard-Jones cluster or the MGA-1DSM interplanetary
-    trajectory problem that are conjectured to have a so-called funnel structure.
-
-    See :cite:`Wales1997` for the paper introducing the basin hopping idea for a
-    Lennard-Jones cluster optimization.
-
-    pygmo provides an original generalization of this concept resulting in a
-    meta-algorithm that operates on a population. When a population containing a single
-    individual is used the original method is recovered.
-
-    - **population_size** (int): Size of the population. If None, it's twice the number of
-      parameters but at least 250.
-    - **seed** (int): seed used by the internal random number generator.
-    - **discard_start_params** (bool): If True, the start params are not guaranteed to be
-      part of the initial population. This saves one criterion function evaluation that
-      cannot be done in parallel with other evaluations. Default False.
-    - **inner_algorithm** (pygmo.algorithm): an pygmo algorithm or a user-defined algorithm,
-      either C++ or Python. If None the `pygmo.compass_search` algorithm will be used.
-    - **stopping.max_inner_runs_without_improvement** (int): consecutive runs of the inner
-      algorithm that need to result in no improvement for mbh to stop.
-    - **perturbation** (float): the perturbation to be applied to each component.
-```
-
-```{eval-rst}
-.. dropdown::  pygmo_xnes
-
-    .. code-block::
-
-        "pygmo_xnes"
-
-    Minimize a scalar function using Exponential Evolution Strategies.
-
-    Exponential Natural Evolution Strategies is an algorithm closely related to CMAES
-    and based on the adaptation of a gaussian sampling distribution via the so-called
-    natural gradient. Like CMAES it is based on the idea of sampling new trial vectors
-    from a multivariate distribution and using the new sampled points to update the
-    distribution parameters. Naively this could be done following the gradient of the
-    expected fitness as approximated by a finite number of sampled points. While this
-    idea offers a powerful lead on algorithmic construction it has some major drawbacks
-    that are solved in the so-called Natural Evolution Strategies class of algorithms by
-    adopting, instead, the natural gradient. xNES is one of the most performing variants
-    in this class.
-
-    See :cite:`Glasmachers2010` and the `pagmo documentation on xNES
-    <https://esa.github.io/pagmo2/docs/cpp/algorithms/xnes.html#_CPPv4N5pagmo4xnesE>`_
-    for details.
-
-    - **population_size** (int): Size of the population. If None, it's twice the number of
-      parameters but at least 64.
-    - **seed** (int): seed used by the internal random number generator.
-    - **discard_start_params** (bool): If True, the start params are not guaranteed to be
-      part of the initial population. This saves one criterion function evaluation that
-      cannot be done in parallel with other evaluations. Default False.
-    - **stopping.maxiter** (int): Number of generations to evolve.
-
-    - **learning_rate_mean_update** (float): learning rate for the mean update
-      (:math:`\eta_\mu`). It must be between 0 and 1 or None.
-    - **learning_rate_step_size_update** (float): learning rate for the step-size update. It
-      must be between 0 and 1 or None.
-    - **learning_rate_cov_matrix_update** (float): learning rate for the covariance matrix
-      update. It must be between 0 and 1 or None.
-    - **initial_search_share** (float): share of the given search space that will be
-      initally searched. It must be between 0 and 1. Default is 1.
-    - **ftol** (float): stopping criteria on the x tolerance.
-    - **xtol** (float): stopping criteria on the f tolerance.
-    - **keep_adapted_params** (bool): when true the adapted parameters are not reset between
-      successive calls to the evolve method. Default is False.
-```
-
-```{eval-rst}
-.. dropdown::  pygmo_gwo
-
-    .. code-block::
-
-        "pygmo_gwo"
-
-    Minimize a scalar function usinng the Grey Wolf Optimizer.
-
-    The grey wolf optimizer was proposed by :cite:`Mirjalili2014`. The pygmo
-    implementation that is wrapped by optimagic is pased on the pseudo code provided in
-    that paper.
-
-    This algorithm is a classic example of a highly criticizable line of search that led
-    in the first decades of our millenia to the development of an entire zoo of
-    metaphors inspiring optimzation heuristics. In our opinion they, as is the case for
-    the grey wolf optimizer, are often but small variations of already existing
-    heuristics rebranded with unnecessray and convoluted biological metaphors. In the
-    case of GWO this is particularly evident as the position update rule is shokingly
-    trivial and can also be easily seen as a product of an evolutionary metaphor or a
-    particle swarm one. Such an update rule is also not particulary effective and
-    results in a rather poor performance most of times.
-
-    - **population_size** (int): Size of the population. If None, it's twice the number of
-      parameters but at least 64.
-    - **seed** (int): seed used by the internal random number generator.
-    - **discard_start_params** (bool): If True, the start params are not guaranteed to be
-      part of the initial population. This saves one criterion function evaluation that
-      cannot be done in parallel with other evaluations. Default False.
-    - **stopping.maxiter** (int): Number of generations to evolve.
-
-```
-
-```{eval-rst}
-.. dropdown::  pygmo_compass_search
-
-    .. code-block::
-
-        "pygmo_compass_search"
-
-    Minimize a scalar function using compass search.
-
-    The algorithm is described in :cite:`Kolda2003`.
-
-    It is considered slow but reliable. It should not be used for stochastic problems.
-
-    - **population_size** (int): Size of the population. Even though the algorithm is not
-      population based the population size does affect the results of the algorithm.
-    - **seed** (int): seed used by the internal random number generator.
-    - **discard_start_params** (bool): If True, the start params are not guaranteed to be
-      part of the initial population. This saves one criterion function evaluation that
-      cannot be done in parallel with other evaluations. Default False.
-    - **stopping.maxfun** (int): maximum number of function evaluations.
-    - **start_range** (float): the start range. Must be in (0, 1].
-    - **stop_range** (float): the stop range. Must be in (0, start_range].
-    - **reduction_coeff** (float): the range reduction coefficient. Must be in (0, 1).
-```
-
-```{eval-rst}
-.. dropdown::  pygmo_ihs
-
-    .. code-block::
-
-        "pygmo_ihs"
-
-    Minimize a scalar function using the improved harmony search algorithm.
-
-    Improved harmony search (IHS) was introduced by :cite:`Mahdavi2007`.
-    IHS supports stochastic problems.
-
-    - **population_size** (int): Size of the population. If None, it's twice the number of
-      parameters.
-    - **seed** (int): seed used by the internal random number generator.
-    - **discard_start_params** (bool): If True, the start params are not guaranteed to be
-      part of the initial population. This saves one criterion function evaluation that
-      cannot be done in parallel with other evaluations. Default False.
-    - **stopping.maxiter** (int): Number of generations to evolve.
-    - **choose_from_memory_probability** (float): probability of choosing from memory
-      (similar to a crossover probability).
-    - **min_pitch_adjustment_rate** (float): minimum pitch adjustment rate. (similar to a
-      mutation rate). It must be between 0 and 1.
-    - **max_pitch_adjustment_rate** (float): maximum pitch adjustment rate. (similar to a
-      mutation rate). It must be between 0 and 1.
-    - **min_distance_bandwidth** (float): minimum distance bandwidth. (similar to a mutation
-      width). It must be positive.
-    - **max_distance_bandwidth** (float): maximum distance bandwidth. (similar to a mutation
-      width).
-```
-
-```{eval-rst}
-.. dropdown::  pygmo_de1220
-
-    .. code-block::
-
-        "pygmo_de1220"
-
-    Minimize a scalar function using Self-adaptive Differential Evolution, pygmo flavor.
-
-    See `the PAGMO documentation for details
-    <https://esa.github.io/pagmo2/docs/cpp/algorithms/de1220.html>`_.
-
-    - **population_size** (int): Size of the population. If None, it's twice the number of
-      parameters but at least 64.
-    - **seed** (int): seed used by the internal random number generator.
-    - **discard_start_params** (bool): If True, the start params are not guaranteed to be
-      part of the initial population. This saves one criterion function evaluation that
-      cannot be done in parallel with other evaluations. Default False.
-    - **jde** (bool): Whether to use the jDE self-adaptation variant to control the $F$ and
-      $CR$ parameter. If True jDE is used, else iDE.
-    - **stopping.maxiter** (int): Number of generations to evolve.
-    - **allowed_variants** (array-like object): allowed mutation variants (can be codes
-      or strings). Each code refers to one mutation variant to create a new candidate
-      individual. The first ten refer to the classical mutation variants introduced in
-      the original DE algorithm, the remaining ones are, instead, considered in the work
-      by :cite:`Elsayed2011`. The default is ["rand/1/exp", "rand-to-best/1/exp",
-      "rand/1/bin", "rand/2/bin", "best/3/exp", "best/3/bin", "rand-to-current/2/exp",
-      "rand-to-current/2/bin"]. The following are available:
-
-        - 1 or "best/1/exp"
-        - 2 or "rand/1/exp"
-        - 3 or "rand-to-best/1/exp"
-        - 4 or "best/2/exp"
-        - 5 or "rand/2/exp"
-        - 6 or "best/1/bin"
-        - 7 or "rand/1/bin"
-        - 8 or "rand-to-best/1/bin"
-        - 9 or "best/2/bin"
-        - 10 or "rand/2/bin"
-        - 11 or "rand/3/exp"
-        - 12 or "rand/3/bin"
-        - 13 or "best/3/exp"
-        - 14 or "best/3/bin"
-        - 15 or "rand-to-current/2/exp"
-        - 16 or "rand-to-current/2/bin"
-        - 17 or "rand-to-best-and-current/2/exp"
-        - 18 or "rand-to-best-and-current/2/bin"
-
-    - **keep_adapted_params** (bool):  when true the adapted parameters $CR$ anf $F$ are not
-      reset between successive calls to the evolve method. Default is False.
-    - **ftol** (float): stopping criteria on the x tolerance.
-    - **xtol** (float): stopping criteria on the f tolerance.
-
-```
-
-(ipopt-algorithm)=
-
-## The Interior Point Optimizer (ipopt)
-
-optimagic's support for the Interior Point Optimizer ({cite}`Waechter2005`,
-{cite}`Waechter2005a`, {cite}`Waechter2005b`, {cite}`Nocedal2009`) is built on
-[cyipopt](https://cyipopt.readthedocs.io/en/latest/index.html), a Python wrapper for the
-[Ipopt optimization package](https://coin-or.github.io/Ipopt/index.html).
-
-To use ipopt, you need to have
-[cyipopt installed](https://cyipopt.readthedocs.io/en/latest/index.html)
-(`conda install cyipopt`).
-
-```{eval-rst}
-.. dropdown:: ipopt
-
-    .. code-block::
-
-        "ipopt"
-
-    Minimize a scalar function using the Interior Point Optimizer.
-
-    This implementation of the Interior Point Optimizer (:cite:`Waechter2005`,
-    :cite:`Waechter2005a`, :cite:`Waechter2005b`, :cite:`Nocedal2009`) relies on
-    `cyipopt <https://cyipopt.readthedocs.io/en/latest/index.html>`_, a Python
-    wrapper for the `Ipopt optimization package
-    <https://coin-or.github.io/Ipopt/index.html>`_.
-
-    There are two levels of termination criteria. If the usual "desired"
-    tolerances (see tol, dual_inf_tol etc) are satisfied at an iteration, the
-    algorithm immediately terminates with a success message. On the other hand,
-    if the algorithm encounters "acceptable_iter" many iterations in a row that
-    are considered "acceptable", it will terminate before the desired
-    convergence tolerance is met. This is useful in cases where the algorithm
-    might not be able to achieve the "desired" level of accuracy.
-
-    The options are analogous to the ones in the `ipopt documentation
-    <https://coin-or.github.io/Ipopt/OPTIONS.html#>`_ with the exception of the
-    linear solver options which are here bundled into a dictionary. Any argument
-    that takes "yes" and "no" in the ipopt documentation can also be passed as a
-    `True` and `False`, respectively. and any option that accepts "none" in
-    ipopt accepts a Python `None`.
-
-    The following options are not supported:
-      - `num_linear_variables`: since optimagic may reparametrize your problem
-        and this changes the parameter problem, we do not support this option.
-      - derivative checks
-      - print options.
-
-
-    - **convergence.ftol_rel** (float): The algorithm
-      terminates successfully, if the (scaled) non linear programming error
-      becomes smaller than this value.
-
-    - **mu_target** (float): Desired value of complementarity. Usually, the barrier
-      parameter is driven to zero and the termination test for complementarity
-      is measured with respect to zero complementarity. However, in some cases
-      it might be desired to have Ipopt solve barrier problem for strictly
-      positive value of the barrier parameter. In this case, the value of
-      "mu_target" specifies the final value of the barrier parameter, and the
-      termination tests are then defined with respect to the barrier problem for
-      this value of the barrier parameter. The valid range for this real option
-      is 0 ≤ mu_target  and its default value is 0.
-
-    - **s_max** (float): Scaling threshold for the NLP error.
-
-    - **stopping.maxiter** (int):  If the maximum number of iterations is
-      reached, the optimization stops, but we do not count this as successful
-      convergence. The difference to ``max_criterion_evaluations`` is that one
-      iteration might need several criterion evaluations, for example in a line
-      search or to determine if the trust region radius has to be shrunk.
-    - **stopping.max_wall_time_seconds** (float): Maximum number of walltime clock seconds.
-    - **stopping.max_cpu_time** (float): Maximum number of CPU seconds.
-      A limit on CPU seconds that Ipopt can use to solve one problem.
-      If during the convergence check this limit is exceeded, Ipopt will
-      terminate with a corresponding message. The valid range for this
-      real option is 0 < max_cpu_time and its default value is :math:`1e+20` .
-
-    - **dual_inf_tol** (float): Desired threshold for the dual infeasibility.
-      Absolute tolerance on the dual infeasibility. Successful termination
-      requires that the max-norm of the (unscaled) dual infeasibility is less
-      than this threshold. The valid range for this real option is 0 <
-      dual_inf_tol and its default value is 1.
-    - **constr_viol_tol** (float): Desired threshold for the constraint and bound
-      violation. Absolute tolerance on the constraint and variable bound
-      violation. Successful termination requires that the max-norm of the
-      (unscaled) constraint violation is less than this threshold.
-      If option ``bound_relax_factor``  is not zero 0, then Ipopt relaxes given variable bounds.
-      The value of constr_viol_tol is used to restrict the absolute amount of this bound
-      relaxation. The valid range for this real option is 0 < constr_viol_tol
-      and its default value is 0.0001.
-    - **compl_inf_tol** (float): Desired threshold for the complementarity conditions.
-      Absolute tolerance on the complementarity. Successful termination
-      requires that the max-norm of the (unscaled) complementarity is
-      less than this threshold. The valid range for this real option is
-      0 < text{compl_inf_tol and its default is 0.0001.
-    - **acceptable_iter** (int): Number of "acceptable" iterates before termination.
-      If the algorithm encounters this many successive "acceptable"
-      iterates (see above on the acceptable heuristic), it terminates, assuming
-      that the problem has been solved to best possible accuracy given
-      round-off. If it is set to zero, this heuristic is disabled. The valid
-      range for this integer option is 0 ≤ acceptable_iter.
-    - **acceptable_tol** (float):"Acceptable" convergence tolerance (relative).
-      Determines which (scaled) overall optimality error is considered to be "acceptable".
-      The valid range for this real option is 0 < acceptable_tol.
-    - **acceptable_dual_inf_tol** (float):  "Acceptance" threshold for the dual
-      infeasibility. Absolute tolerance on the dual infeasibility. "Acceptable"
-      termination requires that the (max-norm of the unscaled) dual
-      infeasibility is less than this threshold; see also  ``acceptable_tol`` . The
-      valid range for this real option is 0 < acceptable_dual_inf_tol and its
-      default value is :math:`1e+10.`
-    - **acceptable_constr_viol_tol** (float): "Acceptance" threshold for the constraint violation.
-      Absolute tolerance on the constraint violation.
-      "Acceptable" termination requires that the max-norm
-      of the (unscaled) constraint violation is less than this threshold; see
-      also  ``acceptable_tol`` . The valid range for this real option is 0 <
-      acceptable_constr_viol_tol and its default value is 0.01.
-    - **acceptable_compl_inf_tol** (float): "Acceptance" threshold for the
-      complementarity conditions. Absolute tolerance on the complementarity.
-      "Acceptable" termination requires that the max-norm of the (unscaled)
-      complementarity is less than this threshold; see also  ``acceptable_tol`` . The
-      valid range for this real option is 0 < text{acceptable_compl_inf_tol and its
-      default value is 0.01.
-    - **acceptable_obj_change_tol** (float): "Acceptance" stopping criterion based on
-      objective function change. If the relative
-      change of the objective function (scaled by :math:`max(1,|f(x)|)` ) is less than
-      this value, this part of the acceptable tolerance termination is
-      satisfied; see also  ``acceptable_tol`` . This is useful for the quasi-Newton
-      option, which has trouble to bring down the dual infeasibility. The valid
-      range for this real option is 0 ≤ acceptable_obj_change_tol and its
-      default value is :math:`1e+20` .
-
-    - **diverging_iterates_tol** (float): Threshold for maximal value of primal iterates.
-      If any component of the primal iterates exceeded this value (in
-      absolute terms), the optimization is aborted with the exit message that
-      the iterates seem to be diverging. The valid range for this real option is
-      0 < diverging_iterates_tol and its default value is :math:`1e+20` .
-    - **nlp_lower_bound_inf** (float): any bound less or equal this value will be
-      considered -inf (i.e. not lwer bounded). The valid range for this real
-      option is unrestricted and its default value is :math:`-1e+19` .
-    - **nlp_upper_bound_inf** (float): any bound greater or this value will be
-      considered :math:`+\inf` (i.e. not upper bunded). The valid range for this real
-      option is unrestricted and its default value is :math:`1e+19` .
-    - **fixed_variable_treatment (str)**: Determines how fixed variables should be
-      handled. The main difference between those options is that the starting
-      point in the "make_constraint" case still has the fixed variables at their
-      given values, whereas in the case "make_parameter(_nodual)" the functions
-      are always evaluated with the fixed values for those variables. Also, for
-      "relax_bounds", the fixing bound constraints are relaxed (according to
-      ``bound_relax_factor`` ). For all but "make_parameter_nodual", bound
-      multipliers are computed for the fixed variables. The default value for
-      this string option is "make_parameter". Possible values:
-
-             - "make_parameter": Remove fixed variable from optimization variables
-             - "make_parameter_nodual": Remove fixed variable from optimization
-               variables and do not compute bound multipliers for fixed variables
-             - "make_constraint": Add equality constraints fixing variables
-             - "relax_bounds": Relax fixing bound constraints
-    - **dependency_detector (str)**: Indicates which linear solver
-      should be used to detect linearly dependent equality constraints. This is
-      experimental and does not work well. The default value for this string
-      option is "none". Possible values:
-
-            - "none" or None: don't check; no extra work at beginning
-            - "mumps": use MUMPS
-            - "wsmp": use WSMP
-            - "ma28": use MA28
-    - **dependency_detection_with_rhs (str or bool)**: Indicates if the right hand
-      sides of the constraints should be considered in addition to gradients
-      during dependency detection. The default value for this string option is
-      "no". Possible values: 'yes', 'no', True, False.
-
-    - **kappa_d** (float): Weight for linear damping term (to handle one-sided bounds).
-      See Section 3.7 in implementation paper. The valid range for this
-      real option is 0 ≤ kappa_d and its default value is :math:`1e-05` .
-    - **bound_relax_factor** (float): Factor for initial relaxation of the bounds.
-      Before start of the optimization, the bounds given by the user are
-      relaxed. This option sets the factor for this relaxation. Additional, the
-      constraint violation tolerance  ``constr_viol_tol``  is used to bound the
-      relaxation by an absolute value. If it is set to zero, then then bounds
-      relaxation is disabled. See Eqn.(35) in implementation paper. Note that
-      the constraint violation reported by Ipopt at the end of the solution
-      process does not include violations of the original (non-relaxed) variable
-      bounds. See also option honor_original_bounds. The valid range for this
-      real option is 0 ≤ bound_relax_factor  and its default value is :math:`1e-08` .
-    - **honor_original_bounds** (str or bool): Indicates whether final points should
-      be projected into original bunds. Ipopt might relax the bounds during the
-      optimization (see, e.g., option  ``bound_relax_factor`` ). This option
-      determines whether the final point should be projected back into the
-      user-provide original bounds after the optimization. Note that violations
-      of constraints and complementarity reported by Ipopt at the end of the
-      solution process are for the non-projected point. The default value for
-      this string option is "no". Possible values: 'yes', 'no', True, False
-
-    - **check_derivatives_for_naninf (str)**: whether to check for NaN / inf in the
-      derivative matrices.
-      Activating this option will cause an error if an
-      invalid number is detected in the constraint Jacobians or the Lagrangian
-      Hessian. If this is not activated, the test is skipped, and the algorithm
-      might proceed with invalid numbers and fail. If test is activated and an
-      invalid number is detected, the matrix is written to output with
-      print_level corresponding to J_MORE_DETAILED; so beware of large output!
-      The default value for this string option is "no".
-    - **jac_c_constant (str or bool)**: Indicates whether to assume that all equality
-      constraints are linear Activating this option will cause Ipopt to ask
-      for the Jacobian of the equality constraints only once from the NLP and
-      reuse this information later. The default value for this string option
-      is "no". Possible values: yes, no, True, False.
-    - **jac_d_constant (str or bool)**: Indicates whether to
-      assume that all inequality constraints are linear Activating this option
-      will cause Ipopt to ask for the Jacobian of the inequality constraints
-      only once from the NLP and reuse this information later. The default value
-      for this string option is "no". Possible values: yes, no, True, False
-    - **hessian_constant (str or bool)**: Indicates whether to assume the problem is a QP
-      (quadratic objective, linear constraints). Activating this option will
-      cause Ipopt to ask for the Hessian of the Lagrangian function only once
-      from the NLP and reuse this information later. The default value for this
-      string option is "no". Possible values: yes, no, True, False.
-
-    - **nlp_scaling_method (str)**: Select the technique used for scaling the NLP.
-      Selects the technique used for scaling the problem internally before it is
-      solved. For user-scaling, the parameters come from the NLP. If you are
-      using AMPL, they can be specified through suffixes ("scaling_factor") The
-      default value for this string option is "gradient-based". Possible values:
-
-            - "none": no problem scaling will be performed - "user-scaling": scaling
-              parameters will come from the user - "gradient-based":
-              scale the problem so the maximum gradient at the starting point is
-              ``nlp_scaling_max_gradient`` .
-            - "equilibration-based": scale the problem so that first derivatives are
-              of order 1 at random points (uses Harwell routine MC19)
-    - **obj_scaling_factor** (float): Scaling factor for the objective function.
-      This option sets a scaling factor for the objective function. The
-      scaling is seen internally by Ipopt but the unscaled objective is
-      reported in the console output. If additional scaling parameters are
-      computed (e.g. user-scaling or gradient-based), both factors are
-      multiplied. If this value is chosen to be negative, Ipopt will maximize
-      the objective function instead of minimizing it. The valid range for
-      this real option is unrestricted and its default value is 1.
-    - **nlp_scaling_max_gradient** (float): Maximum gradient after NLP scaling.
-      This is the gradient scaling cut-off. If the maximum gradient is above
-      this value, then gradient based scaling will be performed. Scaling
-      parameters are calculated to scale the maximum gradient back to this
-      value. (This is g_max in Section 3.8 of the implementation paper.) Note:
-      This option is only used if  ``nlp_scaling_method``  is chosen as
-      "gradient-based". The valid range for this real option is :math:`0 <
-      \text{nlp_scaling_max_gradient}` and its default value is 100.
-    - **nlp_scaling_obj_target_gradient** (float): advanced! Target value for
-      objective function gradient size. If a positive number is chosen, the
-      scaling factor for the objective function is computed so that the
-      gradient has the max norm of the given size at the starting point. This
-      overrides  ``nlp_scaling_max_gradient``  for the objective function. The valid
-      range for this real option is 0 ≤ nlp_scaling_obj_target_gradient and
-      its default value is 0.
-    - **nlp_scaling_constr_target_gradient** (float): arget value for constraint function gradient size. If a positive number is chosen, the scaling factors for the constraint functions are computed so that the gradient has the max norm of the given size at the starting point. This overrides nlp_scaling_max_gradient for the constraint functions. The valid range for this real option is 0 ≤ nlp_scaling_constr_target_gradient and its default value is 0.
-    - **nlp_scaling_min_value** (float): Minimum value of
-      gradient-based scaling values. This is the lower bound for the scaling
-      factors computed by gradient-based scaling method. If some derivatives
-      of some functions are huge, the scaling factors will otherwise become
-      very small, and the (unscaled) final constraint violation, for example,
-      might then be significant. Note: This option is only used if
-      ``nlp_scaling_method`` is chosen as "gradient-based". The valid range for
-      this real option is 0 ≤ nlp_scaling_min_value and its default value is
-      :math:`1e-08`.
-
-    - **bound_push** (float): Desired minimum absolute distance from the initial
-      point to bound. Determines how much the initial point might have to be
-      modified in order to be sufficiently inside the bounds (together with
-      ``bound_frac`` ). (This is kappa_1 in Section 3.6 of implementation paper.)
-      The valid range for this real option is 0 < bound_push and its default
-      value is 0.01.
-    - **bound_frac** (float): Desired minimum relative distance
-      from the initial point to bound. Determines how much the initial point
-      might have to be modified in order to be sufficiently inside the bounds
-      (together with "bound_push"). (This is kappa_2 in Section 3.6 of
-      implementation paper.) The valid range for this real option is 0 <
-      bound_frac ≤ 0.5 and its default value is 0.01.
-    - **slack_bound_push** (float): Desired minimum absolute distance from the
-      initial slack to bound. Determines how much the initial slack
-      variables might have to be modified in order to be sufficiently inside the inequality bounds
-      (together with  ``slack_bound_frac`` ). (This is kappa_1 in Section 3.6 of
-      implementation paper.) The valid range for this real option is 0 <
-      slack_bound_push and its default value is 0.01.
-    - **slack_bound_frac** (float): Desired minimum relative distance from the
-      initial slack to bound. Determines how much the initial slack
-      variables might have to be modified in order to be sufficiently inside the inequality bounds
-      (together with  ``slack_bound_push`` ). (This is kappa_2 in Section 3.6 of
-      implementation paper.) The valid range for this real option is 0 <
-      slack_bound_frac ≤ 0.5 and its default value is 0.01.
-    - **constr_mult_init_max** (float): Maximum allowed least-square guess of
-      constraint multipliers. Determines how large the initial least-square
-      guesses of the constraint multipliers are allowed to be (in max-norm).
-      If the guess is larger than this value, it is discarded and all
-      constraint multipliers are set to zero. This options is also used when
-      initializing the restoration phase. By default,
-      "resto.constr_mult_init_max" (the one used in RestoIterateInitializer)
-      is set to zero. The valid range for this real option is 0 ≤
-      constr_mult_init_max and its default value is 1000.
-    - **bound_mult_init_val** (float): Initial value for the bound multipliers.
-      All dual variables corresponding to bound constraints are initialized
-      to this value. The valid range for this real option is
-      0 < bound_mult_init_val and its default value is 1.
-    - **bound_mult_init_method (str)**: Initialization method
-      for bound multipliers This option defines how the iterates for the bound
-      multipliers are initialized. If "constant" is chosen, then all bound
-      multipliers are initialized to the value of  ``bound_mult_init_val``. If
-      "mu-based" is chosen, the each value is initialized to the the value of
-      "mu_init" divided by the corresponding slack variable. This latter
-      option might be useful if the starting point is close to the optimal
-      solution. The default value for this string option is "constant".
-      Possible values:
-
-            - "constant": set all bound multipliers to the value of  ``bound_mult_init_val``
-            - "mu-based": initialize to mu_init/x_slack
-    - **least_square_init_primal (str or bool)**:
-      Least square initialization of the primal variables. If set to
-      yes, Ipopt ignores the user provided point and solves a least square
-      problem for the primal variables (x and s) to fit the linearized
-      equality and inequality constraints.This might be useful if the user
-      doesn't know anything about the starting point, or for solving an LP or
-      QP. The default value for this string option is "no".  Possible values:
-
-            - "no": take user-provided point
-            - "yes": overwrite user-provided point with least-square estimates
-    - **least_square_init_duals (str or bool)**: Least square
-      initialization of all dual variables If set to yes, Ipopt tries to
-      compute least-square multipliers (considering ALL dual variables). If
-      successful, the bound multipliers are possibly corrected to be at
-      least  ``bound_mult_init_val`` . This might be useful if the user doesn't
-      know anything about the starting point, or for solving an LP or QP.
-      This overwrites option  ``bound_mult_init_method`` . The default value for
-      this string option is "no". Possible values:
-
-            - "no": use  ``bound_mult_init_val``  and least-square equality constraint multipliers
-            - "yes": overwrite user-provided point with least-square estimates
-    - **warm_start_init_point (str or bool)**: Warm-start for initial point
-      Indicates whether this optimization should use a warm start
-      initialization, where values of primal and dual variables are given
-      (e.g., from a previous optimization of a related problem.) The default
-      value for this string option is "no". Possible values:
-
-            - "no" or False: do not use the warm start initialization
-            - "yes" or True: use the warm start initialization
-    - **warm_start_same_structure (str or bool)**:
-      Advanced feature! Indicates whether a problem with a structure
-      identical t the previous one is to be solved. If enabled, then the
-      algorithm assumes that an NLP is now to be solved whose structure is
-      identical to one that already was considered (with the same NLP
-      object). The default value for this string option is "no". Possible
-      values: yes, no, True, False.
-    - **warm_start_bound_push** (float): same as
-      ``bound_push`` for the regular initializer. The valid range for this real
-      option is 0 < warm_start_bound_push and its default value is 0.001.
-    - **warm_start_bound_frac** (float): same as  ``bound_frac``  for the regular
-      initializer The valid range for this real option is 0 <
-      warm_start_bound_frac ≤ 0.5 and its default value is 0.001.
-    - **warm_start_slack_bound_push** (float): same as  ``slack_bound_push``  for the
-      regular initializer The valid range for this real option is 0 <
-      warm_start_slack_bound_push and its default value is 0.001.
-    - **warm_start_slack_bound_frac** (float): same as  ``slack_bound_frac``  for the
-      regular initializer The valid range for this real option is 0 <
-      warm_start_slack_bound_frac ≤ 0.5 and its default value is 0.001.
-    - **warm_start_mult_bound_push** (float): same as  ``mult_bound_push``  for the
-      regular initializer The valid range for this real option is 0 <
-      warm_start_mult_bound_push and its default value is 0.001.
-    - **warm_start_mult_init_max** (float): Maximum initial value for the
-      equality multipliers. The valid range for this real option is
-      unrestricted and its default value is :math:`1e+06` .
-    - **warm_start_entire_iterate (str or bool)**: Tells algorithm whether to use the GetWarmStartIterate
-      method in the NLP. The default value for this string option is "no".
-      Possible values:
-
-            - "no": call GetStartingPoint in the NLP
-            - "yes": call GetWarmStartIterate in the NLP
-    - **warm_start_target_mu** (float): Advanced and experimental! The valid range
-      for this real option is unrestricted and its default value is 0.
-
-    - **option_file_name (str)**: File name of options file. By default, the name
-      of the Ipopt options file is "ipopt.opt" - or something else if
-      specified in the IpoptApplication::Initialize call. If this option is
-      set by SetStringValue BEFORE the options file is read, it specifies the
-      name of the options file. It does not make any sense to specify this
-      option within the options file. Setting this option to an empty string
-      disables reading of an options file.
-    - **replace_bounds (bool or str)**:
-      Whether all variable bounds should be replaced by inequality
-      constraints. This option must be set for the inexact algorithm. The
-      default value for this string option is "no". Possible values: "yes",
-      "no", True, False.
-    - **skip_finalize_solution_call (str or bool)**: Whether a
-      call to NLP::FinalizeSolution after optimization should be suppressed.
-      In some Ipopt applications, the user might want to call the
-      FinalizeSolution method separately. Setting this option to "yes" will
-      cause the IpoptApplication object to suppress the default call to that
-      method. The default value for this string option is "no". Possible
-      values: "yes", "no", True, False
-    - **timing_statistics (str or bool)**:
-      Indicates whether to measure time spend in components of Ipopt and NLP
-      evaluation.  The overall algorithm time is unaffected by this option.
-      The default value for this string option is "no". Possible values:
-      "yes", "no", True, False
-
-    - **mu_max_fact** (float): Factor for initialization of maximum value for
-      barrier parameter. This option determines the upper bound on the barrier
-      parameter. This upper bound is computed as the average complementarity
-      at the initial point times the value of this option. (Only used if
-      option "mu_strategy" is chosen as "adaptive".) The valid range for this
-      real option is 0 < mu_max_fact and its default value is 1000.
-    - **mu_max** (float): Maximum value for barrier parameter. This option specifies an
-      upper bound on the barrier parameter in the adaptive mu selection mode.
-      If this option is set, it overwrites the effect of mu_max_fact. (Only
-      used if option "mu_strategy" is chosen as "adaptive".) The valid range
-      for this real option is 0 < mu_max and its default value is
-      100000.
-    - **mu_min** (float): Minimum value for barrier parameter. This option
-      specifies the lower bound on the barrier parameter in the adaptive mu
-      selection mode. By default, it is set to the minimum of :math:`1e-11`  and
-      min( ``tol`` , ``compl_inf_tol`` )/( ``barrier_tol_factor`` +1), which should be a
-      reasonable value. (Only used if option  ``mu_strategy``  is chosen as
-      "adaptive".) The valid range for this real option is 0 < mu_min and its
-      default value is :math:`1e-11` .
-    - **adaptive_mu_globalization (str)**: Globalization
-      strategy for the adaptive mu selection mode. To achieve global
-      convergence of the adaptive version, the algorithm has to switch to the
-      monotone mode (Fiacco-McCormick approach) when convergence does not seem
-      to appear. This option sets the criterion used to decide when to do this
-      switch. (Only used if option "mu_strategy" is chosen as "adaptive".) The
-      default value for this string option is "obj-constr-filter". Possible
-      values:
-
-            - "kkt-error": nonmonotone decrease of kkt-error
-            - "obj-constr-filter": 2-dim filter for objective and constraint violation
-            - "never-monotone-mode": disables globalization.
-    - **adaptive_mu_kkterror_red_iters** (float): advanced feature! Maximum
-      number of iterations requiring sufficient progress. For the
-      "kkt-error" based globalization strategy, sufficient progress must be
-      made for "adaptive_mu_kkterror_red_iters" iterations. If this number
-      of iterations is exceeded, the globalization strategy switches to the
-      monotone mode. The valid range for this integer option is 0 ≤
-      adaptive_mu_kkterror_red_iters and its default value is 4.
-    - **adaptive_mu_kkterror_red_fact** (float): advanced feature! Sufficient
-      decrease factor for "kkt-error" globalization strategy. For the
-      "kkt-error" based globalization strategy, the error must decrease by
-      this factor to be deemed sufficient decrease. The valid range for this
-      real option is 0 < adaptive_mu_kkterror_red_fact < 1 and its default
-      value is 0.9999.
-    - **filter_margin_fact** (float): advanced feature! Factor
-      determining width of margin for obj-constr-filter adaptive
-      globalization strategy. When using the adaptive globalization
-      strategy, "obj-constr-filter", sufficient progress for a filter entry
-      is defined as follows: (new obj) < (filter obj) -
-      filter_margin_fact*(new constr-viol) OR (new constr-viol) < (filter
-      constr-viol) - filter_margin_fact*(new constr-viol). For the
-      description of the "kkt-error-filter" option see  ``filter_max_margin`` .
-      The valid range for this real option is 0 < filter_margin_fact < 1 and
-      its default value is :math:`10-05` .
-    - **filter_max_margin** (float): advanced
-      feature! Maximum width of margin in obj-constr-filter adaptive
-      globalization strategy. The valid range for this real option is 0 <
-      filter_max_margin and its default value is 1.
-    - **adaptive_mu_restore_previous_iterate (str or bool)**: advanced feature!
-      Indicates if the previous accepted iterate should be restored if the
-      monotone mode is entered. When the globalization strategy for the
-      adaptive barrier algorithm switches to the monotone mode, it can
-      either start from the most recent iterate (no), or from the last
-      iterate that was accepted (yes). The default value for this string
-      option is "no". Possible values: "yes", "no", True, False
-    - **adaptive_mu_monotone_init_factor** (float): advanced feature! Determines
-      the initial value of the barrier parameter when switching to the
-      monotone mode. When the globalization strategy for the adaptive
-      barrier algorithm switches to the monotone mode and fixed_mu_oracle is
-      chosen as "average_compl", the barrier parameter is set to the current
-      average complementarity times the value of
-      "adaptive_mu_monotone_init_factor". The valid range for this real
-      option is 0 < adaptive_mu_monotone_init_factor and its default value
-      is 0.8.
-    - **adaptive_mu_kkt_norm_type (str)**: advanced! Norm used for the KKT
-      error in the adaptive mu globalization strategies. When computing the
-      KKT error for the globalization strategies, the norm to be used is
-      specified with this option. Note, this option is also used in the
-      QualityFunctionMuOracle. The default value for this string option is
-      "2-norm-squared". Possible values:
-
-            - "1-norm": use the 1-norm (abs sum)
-            - "2-norm-squared": use the 2-norm squared (sum of squares)
-            - "max-norm": use the infinity norm (max)
-            - "2-norm": use 2-norm
-    - **mu_strategy (str)**: Update strategy for barrier
-      parameter. Determines which barrier parameter update strategy is to be
-      used. The default value for this string option is "monotone". Possible values:
-
-            - "monotone": use the monotone (Fiacco-McCormick) strategy
-            - "adaptive": use the adaptive update strategy
-    - **mu_oracle (str)**: Oracle for a new barrier parameter in the adaptive strategy.
-      Determines how a new barrier parameter is computed in each "free-mode" iteration of the
-      adaptive barrier parameter strategy. (Only considered if "adaptive" is
-      selected for option "mu_strategy"). The default value for this string
-      option is "quality-function". Possible values:
-
-            - "probing": Mehrotra's probing heuristic
-            - "loqo": LOQO's centrality rule
-            - "quality-function": minimize a quality function
-    - **fixed_mu_oracle (str)**:
-      Oracle for the barrier parameter when switching to fixed mode.
-      Determines how the first value of the barrier parameter should be
-      computed when switching to the "monotone mode" in the adaptive
-      strategy. (Only considered if "adaptive" is selected for option
-      "mu_strategy".) The default value for this string option is
-      "average_compl". Possible values:
-
-            - "probing": Mehrotra's probing heuristic
-            - "loqo": LOQO's centrality rule
-            - "quality-function": minimize a quality function
-            - "average_compl": base on current average complementarity
-    - **mu_init** (float): Initial value for the barrier parameter. This option
-      determines the initial value for the barrier parameter (mu). It is
-      only relevant in the monotone, Fiacco-McCormick version of the
-      algorithm. (i.e., if "mu_strategy" is chosen as "monotone") The valid
-      range for this real option is 0 < mu_init and its default value is 0.1.
-    - **barrier_tol_factor** (float): Factor for mu in barrier stop test.
-      The convergence tolerance for each barrier problem in the monotone
-      mode is the value of the barrier parameter times "barrier_tol_factor".
-      This option is also used in the adaptive mu strategy during the
-      monotone mode. This is kappa_epsilon in implementation paper. The
-      valid range for this real option is 0 < barrier_tol_factor and its
-      default value is 10.
-    - **mu_linear_decrease_factor** (float): Determines
-      linear decrease rate of barrier parameter. For the Fiacco-McCormick
-      update procedure the new barrier parameter mu is obtained by taking
-      the minimum of mu*"mu_linear_decrease_factor" and
-      mu^"superlinear_decrease_power". This is kappa_mu in implementation
-      paper. This option is also used in the adaptive mu strategy during the
-      monotone mode. The valid range for this real option is 0 <
-      mu_linear_decrease_factor < 1 and its default value is 0.2.
-    - **mu_superlinear_decrease_power** (float): Determines superlinear decrease
-      rate of barrier parameter. For the Fiacco-McCormick update procedure
-      the new barrier parameter mu is obtained by taking the minimum of
-      mu*"mu_linear_decrease_factor" and mu^"superlinear_decrease_power".
-      This is theta_mu in implementation paper. This option is also used in
-      the adaptive mu strategy during the monotone mode. The valid range for
-      this real option is 1 < mu_superlinear_decrease_power < 2 and its
-      default value is 1.5.
-    - **mu_allow_fast_monotone_decrease (str or bool)**:
-      Advanced feature! Allow skipping of barrier problem if barrier test i
-      already met. The default value for this string option is "yes".
-      Possible values:
-
-            - "no": Take at least one iteration per barrier problem even if the
-              barrier test is already met for the updated barrier parameter
-            - "yes": Allow fast decrease of mu if barrier test it met
-    - **tau_min** (float): Advanced feature! Lower bound on fraction-to-the-boundary
-      parameter tau. This is tau_min in the implementation paper. This
-      option is also used in the adaptive mu strategy during the monotone
-      mode. The valid range for this real option is 0 < tau_min < 1 and its
-      default value is 0.99.
-    - **sigma_max** (float): Advanced feature! Maximum
-      value of the centering parameter. This is the upper bound for the
-      centering parameter chosen by the quality function based barrier
-      parameter update. Only used if option "mu_oracle" is set to
-      "quality-function". The valid range for this real option is 0 <
-      sigma_max and its default value is 100.
-
-    - **sigma_min** (float): Advanced
-      feature! Minimum value of the centering parameter. This is the lower
-      bound for the centering parameter chosen by the quality function based
-      barrier parameter update. Only used if option "mu_oracle" is set to
-      "quality-function". The valid range for this real option is 0 ≤
-      sigma_min and its default value is :math:`10-06` .
-    - **quality_function_norm_type (str)**: Advanced feature.
-      Norm used for components of the quality
-      function. Only used if option "mu_oracle" is set to
-      "quality-function". The default value for this string option is
-      "2-norm-squared". Possible values:
-
-            - "1-norm": use the 1-norm (abs sum)
-            - "2-norm-squared": use the 2-norm squared (sum of squares)
-            - "max-norm": use the infinity norm (max)
-            - "2-norm": use 2-norm
-    - **quality_function_centrality (str)**: Advanced
-      feature. The penalty term for centrality that is included in quality
-      function. This determines whether a term is added to the quality
-      function to penalize deviation from centrality with respect to
-      complementarity. The complementarity measure here is the xi in the
-      Loqo update rule. Only used if option "mu_oracle" is set to
-      "quality-function". The default value for this string option is
-      "none". Possible values:
-
-            - "none": no penalty term is added
-            - "log": complementarity * the log of the centrality measure
-            - "reciprocal": complementarity * the reciprocal of the centrality
-              measure
-            - "cubed-reciprocal": complementarity * the reciprocal of the centrality
-              measure cubed
-    - **quality_function_balancing_term (str)**: Advanced
-      feature. The balancing term included in the quality function for
-      centrality. This determines whether a term is added to the quality
-      function that penalizes situations where the complementarity is much
-      smaller than dual and primal infeasibilities. Only used if option
-      "mu_oracle" is set to "quality-function". The default value for this
-      string option is "none". Possible values:
-
-            - "none": no balancing term is adde
-            - "cubic":  :math:`max(0,\max(\text{dual_inf},\text{primal_inf})-\text{compl})^3`
-    - **quality_function_max_section_steps** (int): Maximum number of search
-      steps during direct search procedure determining the optimal centering
-      parameter. The golden section search is performed for the quality
-      function based mu oracle. Only used if option "mu_oracle" is set to
-      "quality-function". The valid range for this integer option is 0 ≤
-      quality_function_max_section_steps and its default value is 8.
-    - **quality_function_section_sigma_tol** (float): advanced feature!
-      Tolerance for the section search procedure determining the optimal
-      centering parameter (in sigma space). The golden section search is
-      performed for the quality function based mu oracle. Only used if
-      option "mu_oracle" is set to "quality-function". The valid range for
-      this real option is 0 ≤ quality_function_section_sigma_tol < 1 and its
-      default value is 0.01.
-    - **quality_function_section_qf_tol** (float):
-      advanced feature! Tolerance for the golden section search procedure
-      determining the optimal centering parameter (in the function value
-      space). The golden section search is performed for the quality
-      function based mu oracle. Only used if option "mu_oracle" is set to
-      "quality-function". The valid range for this real option is 0 ≤
-      quality_function_section_qf_tol < 1 and its default value is 0.
-
-    - **line_search_method (str)**: Advanced feature. Globalization method used in
-      backtracking line search. Only the "filter" choice is officially
-      supported. But sometimes, good results might be obtained with the other
-      choices. The default value for this string option is "filter". Possible values:
-
-             - "filter": Filter method
-             - "cg-penalty": Chen-Goldfarb penalty function
-             - "penalty": Standard penalty function
-    - **alpha_red_factor** (float): Advanced feature.
-      Fractional reduction of the trial step size
-      in the backtracking lne search. At every step of the backtracking line
-      search, the trial step size is reduced by this factor. The valid range
-      for this real option is 0 < alpha_red_factor < 1 and its default value
-      is 0.5.
-    - **accept_every_trial_step (str or bool)**: Always accept the first
-      trial step. Setting this option to "yes" essentially disables the line
-      search and makes the algorithm take aggressive steps, without global
-      convergence guarantees. The default value for this string option is
-      "no". Possible values: "yes", "no", True, False.
-    - **accept_after_max_steps** (float): advanced feature.
-      Accept a trial point after maximal this
-      number of steps een if it does not satisfy line search conditions.
-      Setting this to -1 disables this option. The valid range for this
-      integer option is -1 ≤ accept_after_max_steps and its default value is -1.
-    - **alpha_for_y (str)**: Method to determine the step size for constraint
-      multipliers (alpha_y) . The default value for this string option is
-      "primal". Possible values:
-
-            - "primal": use primal step size
-            - "bound-mult": use step size for the bound multipliers (good for LPs)
-            - "min": use the min of primal and bound multipliers
-            - "max": use the max of primal and bound multipliers
-            - "full": take a full step of size one
-            - "min-dual-infeas": choose step size minimizing new dual infeasibility
-            - "safer-min-dual-infeas": like "min_dual_infeas", but safeguarded by
-              "min" and "max"
-            - "primal-and-full": use the primal step size, and full step if
-              delta_x <= alpha_for_y_tol
-            - "dual-and-full": use the dual step size, and full step if
-              delta_x <= alpha_for_y_tol
-            - "acceptor": Call LSAcceptor to get step size for y
-    - **alpha_for_y_tol** (float): Tolerance for
-      switching to full equality multiplier steps. This is only relevant if
-      "alpha_for_y" is chosen "primal-and-full" or "dual-and-full". The step
-      size for the equality constraint multipliers is taken to be one if the
-      max-norm of the primal step is less than this tolerance. The valid range
-      for this real option is 0 ≤ alpha_for_y_tol and its default value is 10.
-    - **tiny_step_tol** (float): Advanced feature. Tolerance for detecting
-      numerically insignificant steps. If the search direction in the primal
-      variables (x and s) is, in relative terms for each component, less than
-      this value, the algorithm accepts the full step without line search. If
-      this happens repeatedly, the algorithm will terminate with a
-      corresponding exit message. The default value is 10 times machine
-      precision. The valid range for this real option is 0 ≤ tiny_step_tol and
-      its default value is 2.22045 · :math:`1e-15`.
-    - **tiny_step_y_tol** (float): Advanced
-      feature. Tolerance for quitting because of numerically insignificant
-      steps. If the search direction in the primal variables (x and s) is, in
-      relative terms for each component, repeatedly less than tiny_step_tol,
-      and the step in the y variables is smaller than this threshold, the
-      algorithm will terminate. The valid range for this real option is 0 ≤
-      tiny_step_y_tol and its default value is 0.01.
-
-    - **watchdog_shortened_iter_trigger** (int): Number of shortened iterations
-      that trigger the watchdog. If the number of successive iterations in
-      which the backtracking line search did not accept the first trial point
-      exceeds this number, the watchdog procedure is activated. Choosing "0"
-      here disables the watchdog procedure. The valid range for this integer
-      option is 0 ≤ watchdog_shortened_iter_trigger and its default value is
-      10.
-    - **watchdog_trial_iter_max** (int): Maximum number of watchdog
-      iterations. This option determines the number of trial iterations
-      allowed before the watchdog procedure is aborted and the algorithm
-      returns to the stored point. The valid range for this integer option
-      is 1 ≤ watchdog_trial_iter_max and its default value is 3.
-      theta_max_fact (float): Advanced feature. Determines upper bound for
-      constraint violation in the filter. The algorithmic parameter
-      theta_max is determined as theta_max_fact times the maximum of 1 and
-      the constraint violation at initial point. Any point with a
-      constraint violation larger than theta_max is unacceptable to the
-      filter (see Eqn. (21) in the implementation paper). The valid range
-      for this real option is 0 < theta_max_fact and its default value is
-      10000.
-    - **theta_min_fact** (float): advanced feature. Determines
-      constraint violation threshold in the switching rule. The
-      algorithmic parameter theta_min is determined as
-      theta_min_fact times the maximum of 1 and the constraint
-      violation at initial point. The switching rules treats an
-      iteration as an h-type iteration whenever the current
-      constraint violation is larger than theta_min (see paragraph
-      before Eqn. (19) in the implementation paper). The valid
-      range for this real option is 0 < theta_min_fact and its
-      default value is 0.0001.
-    - **eta_phi** (float): advanced!
-      Relaxation factor in the Armijo condition. See Eqn. (20) in
-      the implementation paper. The valid range for this real
-      option is 0 < eta_phi < 0.5 and its default value is :math:`1e-08`.
-    - **delta** (float): advanced! Multiplier for constraint violation
-      in the switching rule. See Eqn. (19) in the implementation
-      paper. The valid range for this real option is 0 < delta and
-      its default value is 1.
-    - **s_phi** (float): advanced! Exponent for
-      linear barrier function model in the switching rule. See Eqn.
-      (19) in the implementation paper. The valid range for this
-      real option is 1 < s_phi and its default value is 2.3.
-    - **s_theta** (float): advanced! Exponent for current constraint
-      violation in the switching rule. See Eqn. (19) in the
-      implementation paper. The valid range for this real option is
-      1 < s_theta and its default value is 1.1.
-    - **gamma_phi** (float):
-      advanced! Relaxation factor in the filter margin for the
-      barrier function. See Eqn. (18a) in the implementation paper.
-      The valid range for this real option is 0 < gamma_phi < 1 and
-      its default value is :math:`1e-08`.
-    - **gamma_theta** (float): advanced!
-      Relaxation factor in the filter margin for the constraint
-      violation. See Eqn. (18b) in the implementation paper. The
-      valid range for this real option is 0 < gamma_theta < 1 and
-      its default value is :math:`1e-05`.
-    - **alpha_min_frac** (float): advanced!
-      Safety factor for the minimal step size (before switching to
-      restoration phase). This is gamma_alpha in Eqn. (20) in the
-      implementation paper. The valid range for this real option is
-      0 < alpha_min_frac < 1 and its default value is 0.05.
-    - **max_soc** (int): Maximum number of second order correction trial steps
-      at each iteration. Choosing 0 disables the second order
-      corrections. This is p^{max} of Step A-5.9 of Algorithm A in
-      the implementation paper. The valid range for this integer
-      option is 0 ≤ max_soc and its default value is 4.
-    - **kappa_soc** (float): advanced! Factor in the sufficient reduction rule
-      for second order correction. This option determines how much
-      a second order correction step must reduce the constraint
-      violation so that further correction steps are attempted. See
-      Step A-5.9 of Algorithm A in the implementation paper. The
-      valid range for this real option is 0 < kappa_soc and its
-      default value is 0.99.
-    - **obj_max_inc** (float): advanced!
-      Determines the upper bound on the acceptable increase of
-      barrier objective function. Trial points are rejected if they
-      lead to an increase in the barrier objective function by more
-      than obj_max_inc orders of magnitude. The valid range for
-      this real option is 1 < obj_max_inc and its default value is 5.
-    - **max_filter_resets** (int): advanced! Maximal allowed number
-      of filter resets. A positive number enables a heuristic
-      that resets the filter, whenever in more than
-      "filter_reset_trigger" successive iterations the last
-      rejected trial steps size was rejected because of the
-      filter. This option determine the maximal number of resets
-      that are allowed to take place. The valid range for this
-      integer option is 0 ≤ max_filter_resets and its default
-      value is 5.
-    - **filter_reset_trigger** (int): Advanced! Number
-      of iterations that trigger the filter reset. If the filter
-      reset heuristic is active and the number of successive
-      iterations in which the last rejected trial step size was
-      rejected because of the filter, the filter is reset. The
-      valid range for this integer option is 1 ≤
-      filter_reset_trigger and its default value is 5.
-    - **corrector_type (str)**: advanced! The type of corrector steps that should
-      be taken. If "mu_strategy" is "adaptive", this option determines what
-      kind of corrector steps should be tried. Changing this option is
-      experimental. The default value for this string option is "none".
-      Possible values:
-
-        - "none" or None: no corrector
-        - "affine": corrector step towards mu=0
-        - "primal-dual": corrector step towards current mu
-    - **skip_corr_if_neg_curv (str or bool)**: advanced!
-      Whether to skip the corrector step in negative curvature
-      iteration. The corrector step is not tried if negative curvature has been
-      encountered during the computation of the search direction in the current
-      iteration. This option is only used if "mu_strategy" is "adaptive".
-      Changing this option is experimental. The default value for this string
-      option is "yes". Possible values: "yes", "no", True, False.
-    - **skip_corr_in_monotone_mode (str or bool)**: Advanced! Whether to skip the
-      corrector step during monotone brrier parameter mode. The corrector step
-      is not tried if the algorithm is currently in the monotone mode (see also
-      option "barrier_strategy"). This option is only used if "mu_strategy" is
-      "adaptive". Changing this option is experimental. The default value for
-      this string option is "yes". Possible values: "yes", "no", True, False
-    - **corrector_compl_avrg_red_fact** (float): advanced! Complementarity tolerance
-      factor for accepting corrector step. This option determines the factor by
-      which complementarity is allowed to increase for a corrector step to be
-      accepted. Changing this option is experimental. The valid range for this
-      real option is 0 < corrector_compl_avrg_red_fact and its default value is
-      1.
-    - **soc_method** (int): Ways to apply second order correction. This option
-      determines the way to apply second order correction, 0 is the method
-      described in the implementation paper. 1 is the modified way which adds
-      alpha on the rhs of x and s rows. Officially, the valid range for this
-      integer option is 0 ≤ soc_method ≤ 1 and its default value is 0 but only 0
-      and 1 are allowed.
-
-    - **nu_init** (float): advanced! Initial value of the penalty parameter. The
-      valid range for this real option is 0 < nu_init and its default value is
-      :math:`1e-06`.
-    - **nu_inc** (float): advanced! Increment of the penalty parameter. The
-      valid range for this real option is 0 < nu_inc and its default value is
-      0.0001.
-    - **rho** (float): advanced! Value in penalty parameter update formula.
-      The valid range for this real option is 0 < rho < 1 and its default value
-      is 0.1.
-    - **kappa_sigma** (float): advanced! Factor limiting the deviation of
-      dual variables from primal estimates. If the dual variables deviate from
-      their primal estimates, a correction is performed. See Eqn. (16) in the
-      implementation paper. Setting the value to less than 1 disables the
-      correction. The valid range for this real option is 0 < kappa_sigma and
-      its default value is :math:`1e+10`.
-    - **recalc_y (str or bool)**: Tells the algorithm to
-      recalculate the equality and inequality multipliers as least square
-      estimates. This asks the algorithm to recompute the multipliers, whenever
-      the current infeasibility is less than recalc_y_feas_tol. Choosing yes
-      might be helpful in the quasi-Newton option. However, each recalculation
-      requires an extra factorization of the linear system. If a limited memory
-      quasi-Newton option is chosen, this is used by default. The default value
-      for this string option is "no". Possible values:
-
-          - "no" or False: use the Newton step to update the multipliers
-          - "yes" or True: use least-square multiplier
-    - **estimates recalc_y_feas_tol** (float): Feasibility threshold for
-      recomputation of multipliers. If recalc_y is chosen and the current
-      infeasibility is less than this value, then the multipliers are
-      recomputed. The valid range for this real option is 0 < recalc_y_feas_tol
-      and its default value is :math:`1e-06`.
-    - **slack_move** (float): advanced! Correction
-      size for very small slacks. Due to numerical issues or the lack of an
-      interior, the slack variables might become very small. If a slack becomes
-      very small compared to machine precision, the corresponding bound is moved
-      slightly. This parameter determines how large the move should be. Its
-      default value is mach_eps^{3/4}. See also end of Section 3.5 in
-      implementation paper - but actual implementation might be somewhat
-      different. The valid range for this real option is 0 ≤ slack_move and its
-      default value is 1.81899 · :math:`1e-12`.
-    - **constraint_violation_norm_type (str)**: advanced!
-      Norm to be used for the constraint violation in te line search.
-      Determines which norm should be used when the algorithm computes the
-      constraint violation in the line search. The default value for this string
-      option is "1-norm". Possible values:
-
-          - "1-norm": use the 1-norm
-          - "2-norm": use the 2-norm
-          - "max-norm": use the infinity norm
-
-    - **mehrotra_algorithm (str or bool)**: Indicates whether to do Mehrotra's
-      predictor-corrector algorithm. If enabled, line search is disabled and the
-      (unglobalized) adaptive mu strategy is chosen with the "probing" oracle,
-      and "corrector_type=affine" is used without any safeguards; you should not
-      set any of those options explicitly in addition. Also, unless otherwise
-      specified, the values of  ``bound_push`` ,  ``bound_frac`` , and
-      ``bound_mult_init_val`` are set more aggressive, and sets
-      "alpha_for_y=bound_mult". The Mehrotra's predictor-corrector algorithm
-      works usually very well for LPs and convex QPs. The default value for this
-      string option is "no". Possible values: "yes", "no", True, False.
-    - **fast_step_computation (str or bool)**: Indicates if the linear system should
-      be solved quickly. If enabled, the algorithm assumes that the linear
-      system that is solved to obtain the search direction is solved
-      sufficiently well. In that case, no residuals are computed to verify the
-      solution and the computation of the search direction is a little faster.
-      The default value for this string option is "no". Possible values: "yes",
-      "no", True, False.
-    - **min_refinement_steps** (int): Minimum number of iterative
-      refinement steps per linear system solve. Iterative refinement (on the
-      full asymmetric system) is performed for each right hand side. This
-      option determines the minimum number of iterative refinements (i.e. at
-      least "min_refinement_steps" iterative refinement steps are enforced per
-      right hand side.) The valid range for this integer option is 0 ≤
-      min_refinement_steps and its default value is 1.
-    - **max_refinement_steps** (int): Maximum number of iterative refinement
-      steps per linear system
-      solve. Iterative refinement (on the full unsymmetric system) is performed
-      for each right hand side. This option determines the maximum number of
-      iterative refinement steps. The valid range for this integer option is 0 ≤
-      max_refinement_steps and its default value is 10.
-    - **residual_ratio_max** (float): advanced! Iterative refinement tolerance.
-      Iterative refinement is
-      performed until the residual test ratio is less than this tolerance (or
-      until "max_refinement_steps" refinement steps are performed). The valid
-      range for this real option is 0 < residual_ratio_max and its default value
-      is :math:`1e-10`.
-    - **residual_ratio_singular** (float): advanced! Threshold for
-      declaring linear system singular after filed iterative refinement. If the
-      residual test ratio is larger than this value after failed iterative
-      refinement, the algorithm pretends that the linear system is singular. The
-      valid range for this real option is 0 < residual_ratio_singular and its
-      default value is :math:`1e-05`.
-    - **residual_improvement_factor** (float): advanced!
-      Minimal required reduction of residual test ratio in iterative refinement.
-      If the improvement of the residual test ratio made by one iterative
-      refinement step is not better than this factor, iterative refinement is
-      aborted. The valid range for this real option is 0 <
-      residual_improvement_factor and its default value is 1.
-
-    - **neg_curv_test_tol** (float): Tolerance for heuristic to ignore wrong
-      inertia. If nonzero, incorrect inertia in the augmented system is ignored,
-      and Ipopt tests if the direction is a direction of positive curvature.
-      This tolerance is alpha_n in the paper by :cite:`Chiang2014` and it
-      determines when the direction is considered to be sufficiently positive. A
-      value in the range of [1e-12, 1e-11] is recommended. The valid range for
-      this real option is 0 ≤ neg_curv_test_tol and its default value is 0.
-    - **neg_curv_test_reg (str or bool)**: Whether to do the curvature test with the
-      primal regularization (see :cite:`Chiang2014`). The default value for
-      this string option is "yes". Possible values:
-
-          - "yes" or True: use primal regularization with the
-            inertia-free curvature test
-          - "no" or False: use original IPOPT approach, in which the
-            primal regularization is ignored
-    - **max_hessian_perturbation** (float): Maximum value of regularization
-      parameter for handling negative curvature. In order to guarantee that the
-      search directions are indeed proper descent directions, Ipopt requires
-      that the inertia of the (augmented) linear system for the step computation
-      has the correct number of negative and positive eigenvalues. The idea is
-      that this guides the algorithm away from maximizers and makes Ipopt more
-      likely converge to first order optimal points that are minimizers. If the
-      inertia is not correct, a multiple of the identity matrix is added to the
-      Hessian of the Lagrangian in the augmented system. This parameter gives
-      the maximum value of the regularization parameter. If a regularization of
-      that size is not enough, the algorithm skips this iteration and goes to
-      the restoration phase. This is delta_w^max in the implementation paper.
-      The valid range for this real option is 0 < max_hessian_perturbation and
-      its default value is :math:`1e+20`.
-    - **min_hessian_perturbation** (float): Smallest
-      perturbation of the Hessian block. The size of the perturbation of the
-      Hessian block is never selected smaller than this value, unless no
-      perturbation is necessary. This is delta_w^min in implementation paper.
-      The valid range for this real option is 0 ≤ min_hessian_perturbation and
-      its default value is :math:`1e-20`.
-    - **perturb_inc_fact_first** (float): Increase
-      factor for x-s perturbation for very first perturbation. The factor by
-      which the perturbation is increased when a trial value was not sufficient
-      - this value is used for the computation of the very first perturbation
-      and allows a different value for the first perturbation than that used
-      for the remaining perturbations. This is bar_kappa_w^+ in the
-      implementation paper. The valid range for this real option is 1 <
-      perturb_inc_fact_first and its default value is 100.
-    - **perturb_inc_fact** (float): Increase factor for x-s perturbation. The factor
-      by which the perturbation is increased when a trial value was not
-      sufficient - this value is used for the computation of all
-      perturbations except for
-      the first. This is kappa_w^+ in the implementation paper. The valid
-      range for this real option is 1 < perturb_inc_fact and its default value
-      is 8.
-    - **perturb_dec_fact** (float): Decrease factor for x-s perturbation.
-      The factor by which the perturbation is decreased when a trial value is
-      deduced from the size of the most recent successful perturbation. This
-      is kappa_w^- in the implementation paper. The valid range for this real
-      option is 0 < perturb_dec_fact < 1 and its default value is 0.333333.
-    - **first_hessian_perturbation** (float): Size of first x-s perturbation
-      tried. The first value tried for the x-s perturbation in the inertia
-      correction scheme. This is delta_0 in the implementation paper. The
-      valid range for this real option is 0 < first_hessian_perturbation and
-      its default value is 0.0001.
-    - **jacobian_regularization_value** (float): Size
-      of the regularization for rank-deficient constraint Jacobians. This is
-      bar delta_c in the implementation paper. The valid range for this real
-      option is 0 ≤ jacobian_regularization_value and its default value is
-      :math:`1e-08`.
-    - **jacobian_regularization_exponent** (float): advanced! Exponent for
-      mu in the regularization for rnk-deficient constraint Jacobians. This is
-      kappa_c in the implementation paper. The valid range for this real
-      option is 0 ≤ jacobian_regularization_exponent and its default value is
-      0.25.
-    - **perturb_always_cd (str or bool)**: advanced! Active permanent
-      perturbation of constraint linearization. Enabling this option leads to
-      using the delta_c and delta_d perturbation for the computation of every
-      search direction. Usually, it is only used when the iteration matrix is
-      singular. The default value for this string option is "no". Possible
-      values: "yes", "no", True, False.
-
-    - **expect_infeasible_problem (str or bool)**: Enable heuristics to quickly
-      detect an infeasible problem. This options is meant to activate
-      heuristics that may speed up the infeasibility determination if you
-      expect that there is a good chance for the problem to be infeasible. In
-      the filter line search procedure, the restoration phase is called more
-      quickly than usually, and more reduction in the constraint violation is
-      enforced before the restoration phase is left. If the problem is square,
-      this option is enabled automatically. The default value for this string
-      option is "no". Possible values: "yes", "no", True, False.
-    - **expect_infeasible_problem_ctol** (float): Threshold for disabling
-      "expect_infeasible_problem" option. If the constraint violation becomes
-      smaller than this threshold, the "expect_infeasible_problem" heuristics
-      in the filter line search are disabled. If the problem is square, this
-      options is set to 0. The valid range for this real option is 0 ≤
-      expect_infeasible_problem_ctol and its default value is 0.001.
-    - **expect_infeasible_problem_ytol** (float): Multiplier threshold for
-      activating "xpect_infeasible_problem" option. If the max norm of the
-      constraint multipliers becomes larger than this value and
-      "expect_infeasible_problem" is chosen, then the restoration phase is
-      entered. The valid range for this real option is 0 <
-      expect_infeasible_problem_ytol and its default value is :math:`1e+08`.
-    - **start_with_resto (str or bool)**: Whether to switch to restoration phase
-      in first iteration.Setting this option to "yes" forces the algorithm to
-      switch to the feasibility restoration phase in the first iteration. If
-      the initial point is feasible, the algorithm will abort with a failure.
-      The default value for this string option is "no". Possible values:
-      "yes", "no", True, False
-    - **soft_resto_pderror_reduction_factor** (float):
-      Required reduction in primal-dual error in the soft restoration phase.
-      The soft restoration phase attempts to reduce the primal-dual error with
-      regular steps. If the damped primal-dual step (damped only to satisfy
-      the fraction-to-the-boundary rule) is not decreasing the primal-dual
-      error by at least this factor, then the regular restoration phase is
-      called. Choosing "0" here disables the soft restoration phase. The valid
-      range for this real option is 0 ≤ soft_resto_pderror_reduction_factor
-      and its default value is 0.9999.
-    - **max_soft_resto_iters** (int): advanced!
-      Maximum number of iterations performed successively in soft rstoration
-      phase. If the soft restoration phase is performed for more than so many
-      iterations in a row, the regular restoration phase is called. The valid
-      range for this integer option is 0 ≤ max_soft_resto_iters and its
-      default value is 10.
-    - **required_infeasibility_reduction** (float): Required
-      reduction of infeasibility before leaving restoration phase. The
-      restoration phase algorithm is performed, until a point is found that is
-      acceptable to the filter and the infeasibility has been reduced by at
-      least the fraction given by this option. The valid range for this real
-      option is 0 ≤ required_infeasibility_reduction < 1 and its default value
-      is 0.9.
-    - **max_resto_iter** (int): advanced! Maximum number of successive
-      iterations in restoration phase.The algorithm terminates with an error
-      message if the number of iterations successively taken in the
-      restoration phase exceeds this number. The valid range for this integer
-      option is 0 ≤ max_resto_iter and its default value is 3000000.
-    - **evaluate_orig_obj_at_resto_trial (str or bool)**: Determines if the
-      original objective function should be evaluated at restoration phase
-      trial points. Enabling this option makes the restoration phase algorithm
-      evaluate the objective function of the original problem at every trial
-      point encountered during the restoration phase, even if this value is
-      not required. In this way, it is guaranteed that the original objective
-      function can be evaluated without error at all accepted iterates;
-      otherwise the algorithm might fail at a point where the restoration
-      phase accepts an iterate that is good for the restoration phase problem,
-      but not the original problem. On the other hand, if the evaluation of
-      the original objective is expensive, this might be costly. The default
-      value for this string option is "yes". Possible values: "yes", "no",
-      True, False
-    - **resto_penalty_parameter** (float): advanced! Penalty parameter
-      in the restoration phase objective function. This is the parameter rho in
-      equation (31a) in the Ipopt implementation paper. The valid range for
-      this real option is 0 < resto_penalty_parameter and its default value is
-      1000.
-    - **resto_proximity_weight** (float): advanced! Weighting factor for the
-      proximity term in restoration pase objective. This determines how
-      the parameter zeta in equation (29a) in the implementation paper
-      is computed. zeta here is resto_proximity_weight*sqrt(mu), where
-      mu is the current barrier parameter. The valid range for this real
-      option is 0 ≤ resto_proximity_weight and its default value is 1.
-    - **bound_mult_reset_threshold** (float): Threshold for resetting bound
-      multipliers after the restoration pase. After returning from the
-      restoration phase, the bound multipliers are updated with a Newton
-      step for complementarity. Here, the change in the primal variables
-      during the entire restoration phase is taken to be the
-      corresponding primal Newton step. However, if after the update the
-      largest bound multiplier exceeds the threshold specified by this
-      option, the multipliers are all reset to 1.
-      The valid range for this real option is 0 ≤ bound_mult_reset_threshold
-      and its default value is 1000.
-    - **constr_mult_reset_threshold** (float):
-      Threshold for resetting equality and inequality multipliers ater
-      restoration phase. After returning from the restoration phase, the
-      constraint multipliers are recomputed by a least square estimate. This
-      option triggers when those least-square estimates should be ignored.
-      The valid range for this real option is 0 ≤ constr_mult_reset_threshold
-      and its default value is 0.
-    - **resto_failure_feasibility_threshold** (float): advanced!
-      Threshold for primal infeasibility to declare failure
-      of restoration phase. If the restoration phase is terminated because of
-      the "acceptable" termination criteria and the primal infeasibility is
-      smaller than this value, the restoration phase is declared to have
-      failed. The default value is actually 1e2*tol, where tol is the general
-      termination tolerance. The valid range for this real option is 0 ≤
-      resto_failure_feasibility_threshold and its default value is 0.
-
-    - **limited_memory_aug_solver (str)**: advanced! Strategy for solving the
-      augmented system for low-rank Hessian.
-      The default value for this string option is "sherman-morrison".
-      Possible values:
-
-          - "sherman-morrison": use Sherman-Morrison formula
-          - "extended": use an extended augmented system
-    - **limited_memory_max_history** (int): Maximum size of the history for the
-      limited quasi-Newton Hessian approximation. This option determines the
-      number of most recent iterations that are taken into account for the
-      limited-memory quasi-Newton approximation. The valid range for this
-      integer option is 0 ≤ limited_memory_max_history and
-      its default value is 6.
-    - **limited_memory_update_type (str)**: Quasi-Newton update formula for the
-      limited memory quasi-Newton approximation. The default value for this
-      string option is "bfgs". Possible values:
-
-          - "bfgs": BFGS update (with skipping)
-          - "sr1": SR1 (not working well)
-    - **limited_memory_initialization (str)**:
-      Initialization strategy for the limited memory quasi-Newton
-      aproximation. Determines how the diagonal Matrix B_0 as the first term in
-      the limited memory approximation should be computed. The default value for
-      this string option is "scalar1". Possible values:
-
-          - "scalar1": sigma = s^Ty/s^Ts
-          - "scalar2": sigma = y^Ty/s^Ty
-          - "scalar3": arithmetic average of scalar1 and scalar2
-          - "scalar4": geometric average of scalar1 and scalar2
-          - "constant": sigma = limited_memory_init_val
-    - **limited_memory_init_val** (float): Value for B0 in low-rank update. The
-      starting matrix in the low rank update, B0, is chosen to be this multiple
-      of the identity in the first iteration (when no updates have been
-      performed yet), and is constantly chosen as this value, if
-      "limited_memory_initialization" is "constant". The valid range for this
-      real option is 0 < limited_memory_init_val and its default value is 1.
-    - **limited_memory_init_val_max** (float): Upper bound on value for B0 in
-      low-rank update. The starting matrix in the low rank update, B0, is chosen
-      to be this multiple of the identity in the first iteration (when no
-      updates have been performed yet), and is constantly chosen as this value,
-      if "limited_memory_initialization" is "constant". The valid range for this
-      real option is 0 < limited_memory_init_val_max and its default value is
-      :math:`1e+08`.
-    - **limited_memory_init_val_min** (float): Lower bound on value for B0 in
-      low-rank update. The starting matrix in the low rank update, B0, is chosen
-      to be this multiple of the identity in the first iteration (when no
-      updates have been performed yet), and is constantly chosen as this value,
-      if "limited_memory_initialization" is "constant". The valid range for this
-      real option is 0 < limited_memory_init_val_min and its default value is
-      :math:`1e-08`.
-    - **limited_memory_max_skipping** (int): Threshold for successive
-      iterations where update is skipped. If the update is skipped more than
-      this number of successive iterations, the quasi-Newton approximation is
-      reset. The valid range for this integer option is 1 ≤
-      limited_memory_max_skipping and its default value is 2.
-    - **limited_memory_special_for_resto (str or bool)**: Determines if the
-      quasi-Newton updates should be special dring the restoration phase. Until
-      Nov 2010, Ipopt used a special update during the restoration phase, but it
-      turned out that this does not work well. The new default uses the regular
-      update procedure and it improves results. If for some reason you want to
-      get back to the original update, set this option to "yes". The default
-      value for this string option is "no". Possible values: "yes", "no", True,
-      False.
-    - **hessian_approximation (str)**: Indicates what Hessian information is
-      to be used. This determines which kind of information for the Hessian of
-      the Lagrangian function is used by the algorithm. The default value for
-      this string option is "limited-memory". Possible values: - "exact": Use
-      second derivatives provided by the NLP. - "limited-memory": Perform a
-      limited-memory quasi-Newton approximation
-    - **hessian_approximation_space (str)**: advanced!
-      Indicates in which subspace the Hessian information is to
-      be approximated. The default value for this string option is
-      "nonlinear-variables". Possible values: - "nonlinear-variables": only in
-      space of nonlinear variables. - "all-variables": in space of all variables
-      (without slacks)
-    - **linear_solver (str)**: Linear solver used for step
-      computations. Determines which linear algebra package is to be used for
-      the solution of the augmented linear system (for obtaining the search
-      directions). The default value for this string option is "ma27". Possible
-      values:
-
-          - "mumps" (use the Mumps package, default)
-          - "ma27" (load the Harwell routine MA27 from library at runtime)
-          - "ma57" (load the Harwell routine MA57 from library at runtime)
-          - "ma77" (load the Harwell routine HSL_MA77 from library at runtime)
-          - "ma86" (load the Harwell routine MA86 from library at runtime)
-          - "ma97" (load the Harwell routine MA97 from library at runtime)
-          - "pardiso" (load the Pardiso package from pardiso-project.org
-            from user-provided library at runtime)
-          - "custom" (use custom linear solver (expert use))
-    - **linear_solver_options** (dict or None): dictionary with the
-      linear solver options, possibly including `linear_system_scaling`,
-      `hsllib` and `pardisolib`. See the `ipopt documentation for details
-      <https://coin-or.github.io/Ipopt/OPTIONS.html>`_. The linear solver
-      options are not automatically converted to float at the moment.]
-
-```
-
-(fides-algorithm)=
-
-## The Fides Optimizer
-
-optimagic supports the
-[Fides Optimizer](https://fides-optimizer.readthedocs.io/en/latest). To use Fides, you
-need to have [the fides package](https://github.com/fides-dev/fides) installed
-(`pip install fides>=0.7.4`, make sure you have at least 0.7.1).
-
-```{eval-rst}
-.. dropdown:: fides
-
-  .. code-block::
-
-      "fides"
-
-  `Fides <https://fides-optimizer.readthedocs.io/en/latest>`_ implements an Interior
-  Trust Region Reflective for boundary costrained optimization problems based on the
-  papers :cite:`Coleman1994` and :cite:`Coleman1996`. Accordingly, Fides is named after
-  the Roman goddess of trust and reliability. In contrast to other optimizers, Fides
-  solves the full trust-region subproblem exactly, which can yields higher quality
-  proposal steps, but is computationally more expensive. This makes Fides particularly
-  attractive for optimization problems with objective functions that are computationally
-  expensive to evaluate and the computational cost of solving the trust-region
-  subproblem is negligible.
-
-  - **hessian_update_strategy** (str): Hessian Update Strategy to employ. You can provide
-    a lowercase or uppercase string or a
-    fides.hession_approximation.HessianApproximation class instance. FX, SSM, TSSM and
-    GNSBFGS are not supported by optimagic. The available update strategies are:
-
-      - **bb**: Broydens "bad" method as introduced :cite:`Broyden1965`.
-      - **bfgs**: Broyden-Fletcher-Goldfarb-Shanno update strategy.
-      - **bg**: Broydens "good" method as introduced in :cite:`Broyden1965`.
-      - You can use a general BroydenClass Update scheme using the Broyden class from
-        `fides.hessian_approximation`. This is a generalization of BFGS/DFP methods
-        where the parameter :math:`phi` controls the convex combination between the
-        two. This is a rank 2 update strategy that preserves positive-semidefiniteness
-        and symmetry (if :math:`\phi \in [0,1]`). It is described in
-        :cite:`Nocedal1999`, Chapter 6.3.
-      - **dfp**: Davidon-Fletcher-Powell update strategy.
-      - **sr1**: Symmetric Rank 1 update strategy as described in :cite:`Nocedal1999`,
-        Chapter 6.2.
-
-  - **convergence.ftol_abs** (float): absolute convergence criterion
-    tolerance. This is only the interpretation of this parameter if the relative
-    criterion tolerance is set to 0. Denoting the absolute criterion tolerance by
-    :math:`\alpha` and the relative criterion tolerance by :math:`\beta`, the
-    convergence condition on the criterion improvement is
-    :math:`|f(x_k) - f(x_{k-1})| < \alpha + \beta \cdot |f(x_{k-1})|`
-  - **convergence.ftol_rel** (float): relative convergence criterion
-    tolerance. This is only the interpretation of this parameter if the absolute
-    criterion tolerance is set to 0 (as is the default). Denoting the absolute
-    criterion tolerance by :math:`\alpha` and the relative criterion tolerance by
-    :math:`\beta`, the convergence condition on the criterion improvement is
-    :math:`|f(x_k) - f(x_{k-1})| < \alpha + \beta \cdot |f(x_{k-1})|`
-  - **convergence.xtol_abs** (float): The optimization terminates
-    successfully when the step size falls below this number, i.e. when
-    :math:`||x_{k+1} - x_k||` is smaller than this tolerance.
-  - **convergence.gtol_abs** (float): The optimization terminates
-    successfully when the gradient norm is less or equal than this tolerance.
-  - **convergence.gtol_rel** (float): The optimization terminates
-    successfully when the norm of the gradient divided by the absolute function value
-    is less or equal to this tolerance.
-
-  - **stopping.maxiter** (int): maximum number of allowed iterations.
-  - **stopping.max_seconds** (int): maximum number of walltime seconds, deactivated by
-    default.
-
-  - **trustregion.initial_radius** (float): Initial trust region radius. Default is 1.
-  - **trustregion.stepback_strategy** (str): search refinement strategy if proposed step
-    reaches a parameter bound. The default is "truncate". The available options are:
-
-      - "reflect": recursive reflections at boundary.
-      - "reflect_single": single reflection at boundary.
-      - "truncate": truncate step at boundary and re-solve the restricted subproblem
-      - "mixed": mix reflections and truncations
-
-  - **trustregion.subspace_dimension** (str): Subspace dimension in which the subproblem
-    will be solved. The default is "2D". The following values are available:
-
-      - "2D": Two dimensional Newton/Gradient subspace
-      - "full": full dimensionality
-      - "scg": Conjugated Gradient subspace via Steihaug's method
-
-  - **trustregion.max_stepback_fraction** (float): Stepback parameter that controls how
-    close steps are allowed to get to the boundary. It is the maximal fraction of a
-    step to take if full step would reach breakpoint.
-
-  - **trustregion.decrease_threshold** (float): Acceptance threshold for trust region
-    ratio. The default is 0.25 (:cite:`Nocedal2006`). The radius is decreased if the
-    trust region ratio is below this value. This is denoted by :math:`\\mu` in
-    algorithm 4.1 in :cite:`Nocedal2006`.
-  - **trustregion.increase_threshold** (float): Threshold for the trust region radius
-    ratio above which the trust region radius can be increased. This is denoted by
-    :math:`\eta` in algorithm 4.1 in :cite:`Nocedal2006`. The default is 0.75
-    (:cite:`Nocedal2006`).
-  - **trustregion.decrease_factor** (float): factor by which trust region radius will be
-    decreased in case it is decreased. This is denoted by :math:`\gamma_1` in
-    algorithm 4.1 in :cite:`Nocedal2006` and its default is 0.25.
-  - **trustregion.increase_factor** (float): factor by which trust region radius will be
-    increase in case it is increase. This is denoted by :math:`\gamma_2` in algorithm
-    4.1 in :cite:`Nocedal2006` and its default is 2.0.
-
-  - **trustregion.refine_stepback** (bool): whether to refine stepbacks via optimization.
-    Default is False.
-  - **trustregion.scaled_gradient_as_possible_stepback** (bool): whether the scaled
-    gradient should be added to the set of possible stepback proposals. Default is
-    False.
-
-```
-
-## The NLOPT Optimizers (nlopt)
-
-optimagic supports the following [NLOPT](https://nlopt.readthedocs.io/en/latest/)
-algorithms. Please add the
-[appropriate citations](https://nlopt.readthedocs.io/en/latest/Citing_NLopt/) in
-addition to optimagic when using an NLOPT algorithm. To install nlopt run
-`conda install nlopt`.
-
-```{eval-rst}
-.. dropdown:: nlopt_bobyqa
-
-    .. code-block::
-
-        "nlopt_bobyqa"
-
-    Minimize a scalar function using the BOBYQA algorithm.
-
-    The implementation is derived from the BOBYQA subroutine of M. J. D. Powell.
-
-    The algorithm performs derivative free bound-constrained optimization using
-    an iteratively constructed quadratic approximation for the objective function.
-    Due to its use of quadratic appoximation, the algorithm may perform poorly
-    for objective functions that are not twice-differentiable.
-
-    For details see :cite:`Powell2009`.
-
-    - **convergence.xtol_rel** (float):  Stop when the relative movement
-      between parameter vectors is smaller than this.
-    - **convergence.xtol_abs** (float): Stop when the absolute movement
-      between parameter vectors is smaller than this.
-    - **convergence.ftol_rel** (float): Stop when the relative
-      improvement between two iterations is smaller than this.
-    - **convergence.ftol_abs** (float): Stop when the change of the
-      criterion function between two iterations is smaller than this.
-    - **stopping.maxfun** (int): If the maximum number of function
-      evaluation is reached, the optimization stops but we do not count this
-      as convergence.
-```
-
-```{eval-rst}
-.. dropdown:: nlopt_neldermead
-
-    .. code-block::
-
-        "nlopt_neldermead"
-
-    Minimize a scalar function using the Nelder-Mead simplex algorithm.
-
-    The basic algorithm is described in :cite:`Nelder1965`.
-
-    The difference between the nlopt implementation an the original implementation is
-    that the nlopt version supports bounds. This is done by moving all new points that
-    would lie outside the bounds exactly on the bounds.
-
-    - **convergence.xtol_rel** (float):  Stop when the relative movement
-      between parameter vectors is smaller than this.
-    - **convergence.xtol_abs** (float): Stop when the absolute movement
-      between parameter vectors is smaller than this.
-    - **convergence.ftol_rel** (float): Stop when the relative
-      improvement between two iterations is smaller than this.
-    - **convergence.ftol_abs** (float): Stop when the change of the
-      criterion function between two iterations is smaller than this.
-    - **stopping.maxfun** (int): If the maximum number of function
-      evaluation is reached, the optimization stops but we do not count this
-      as convergence.
-```
-
-```{eval-rst}
-.. dropdown:: nlopt_praxis
-
-    .. code-block::
-
-        "nlopt_praxis"
-
-    Minimize a scalar function using principal-axis method.
-
-    This is a gradient-free local optimizer originally described in :cite:`Brent1972`.
-    It assumes quadratic form of the optimized function and repeatedly updates a set of conjugate
-    search directions.
-
-    The algorithm is not invariant to scaling of the objective function and may
-    fail under its certain rank-preserving transformations (e.g., will lead to
-    a non-quadratic shape of the objective function).
-
-    The algorithm is not determenistic and it is not possible to achieve
-    detereminancy via seed setting.
-
-    The algorithm failed on a simple benchmark function with finite parameter bounds.
-    Passing arguments `lower_bounds` and `upper_bounds` has been disabled for this
-    algorithm.
-
-    The difference between the nlopt implementation an the original implementation is
-    that the nlopt version supports bounds. This is done by returning infinity (Inf)
-    when the constraints are violated. The implementation of bound constraints
-    is achieved at the const of significantly reduced speed of convergence.
-    In case of bounded constraints, this method is dominated by `nlopt_bobyqa`
-    and `nlopt_cobyla`.
-
-    - **convergence.xtol_rel** (float):  Stop when the relative movement
-      between parameter vectors is smaller than this.
-    - **convergence.xtol_abs** (float): Stop when the absolute movement
-      between parameter vectors is smaller than this.
-    - **convergence.ftol_rel** (float): Stop when the relative
-      improvement between two iterations is smaller than this.
-    - **convergence.ftol_abs** (float): Stop when the change of the
-      criterion function between two iterations is smaller than this.
-    - **stopping.maxfun** (int): If the maximum number of function
-      evaluation is reached, the optimization stops but we do not count this
-      as convergence.
-
-```
-
-```{eval-rst}
-.. dropdown:: nlopt_cobyla
-
-    .. code-block::
-
-        "nlopt_cobyla"
-
-    Minimize a scalar function using the cobyla method.
-
-    The alggorithm is derived from Powell's Constrained Optimization BY Linear
-    Approximations (COBYLA) algorithm. It is a derivative-free optimizer with
-    nonlinear inequality and equality constrains, described in :cite`Powell1994`.
-
-    It constructs successive linear approximations of the objective function and
-    constraints via a simplex of n+1 points (in n dimensions), and optimizes these
-    approximations in a trust region at each step.
-
-    The the nlopt implementation differs from the original implementation in a
-    a few ways:
-    - Incorporates all of the NLopt termination criteria.
-    - Adds explicit support for bound constraints.
-    - Allows the algorithm to increase the trust-reion radius if the predicted
-    imptoovement was approximately right and the simplex is satisfactory.
-    - Pseudo-randomizes simplex steps in the algorithm, aimproving robustness by
-    avoiding accidentally taking steps that don't improve conditioning, preserving
-    the deterministic nature of the algorithm.
-    - Supports unequal initial-step sizes in the different parameters.
-
-
-    - **convergence.xtol_rel** (float):  Stop when the relative movement
-      between parameter vectors is smaller than this.
-    - **convergence.xtol_abs** (float): Stop when the absolute movement
-      between parameter vectors is smaller than this.
-    - **convergence.ftol_rel** (float): Stop when the relative
-      improvement between two iterations is smaller than this.
-    - **convergence.ftol_abs** (float): Stop when the change of the
-      criterion function between two iterations is smaller than this.
-    - **stopping.maxfun** (int): If the maximum number of function
-      evaluation is reached, the optimization stops but we do not count this
-      as convergence.
-```
-
-```{eval-rst}
-.. dropdown:: nlopt_sbplx
-
-    .. code-block::
-
-        "nlopt_sbplx"
-
-    Minimize a scalar function using the "Subplex" algorithm.
-
-    The alggorithm is a reimplementation of  Tom Rowan's "Subplex" algorithm.
-    See :cite:`Rowan1990`.
-    Subplex is a variant of Nedler-Mead that uses Nedler-Mead on a sequence of
-    subspaces. It is climed to be more efficient and robust than the original
-    Nedler-Mead algorithm.
-
-    The difference between this re-implementation and the original algorithm
-    of Rowan, is that it explicitly supports bound constraints providing big
-    improvement in the case where the optimum lies against one of the constraints.
-
-    - **convergence.xtol_rel** (float):  Stop when the relative movement
-      between parameter vectors is smaller than this.
-    - **convergence.xtol_abs** (float): Stop when the absolute movement
-      between parameter vectors is smaller than this.
-    - **convergence.ftol_rel** (float): Stop when the relative
-      improvement between two iterations is smaller than this.
-    - **convergence.ftol_abs** (float): Stop when the change of the
-      criterion function between two iterations is smaller than this.
-    - **stopping.maxfun** (int): If the maximum number of function
-      evaluation is reached, the optimization stops but we do not count this
-      as convergence.
-```
-
-```{eval-rst}
-.. dropdown:: nlopt_newuoa
-
-    .. code-block::
-
-        "nlopt_newuoa"
-
-    Minimize a scalar function using the NEWUOA algorithm.
-
-    The algorithm is derived from the NEWUOA subroutine of M.J.D Powell which
-    uses iteratively constructed quadratic approximation of the objctive fucntion
-    to perform derivative-free unconstrained optimization. Fore more details see:
-    :cite:`Powell2004`.
-
-    The algorithm in `nlopt` has been modified to support bound constraints. If all
-    of the bound constraints are infinite, this function calls the `nlopt.LN_NEWUOA`
-    optimizers for uncsonstrained optimization. Otherwise, the `nlopt.LN_NEWUOA_BOUND`
-    optimizer for constrained problems.
-
-    `NEWUOA` requires the dimension n of the parameter space to be `≥ 2`, i.e. the
-    implementation does not handle one-dimensional optimization problems.
-
-    - **convergence.xtol_rel** (float):  Stop when the relative movement
-      between parameter vectors is smaller than this.
-    - **convergence.xtol_abs** (float): Stop when the absolute movement
-      between parameter vectors is smaller than this.
-    - **convergence.ftol_rel** (float): Stop when the relative
-      improvement between two iterations is smaller than this.
-    - **convergence.ftol_abs** (float): Stop when the change of the
-      criterion function between two iterations is smaller than this.
-    - **stopping.maxfun** (int): If the maximum number of function
-      evaluation is reached, the optimization stops but we do not count this
-      as convergence.
-```
-
-```{eval-rst}
-.. dropdown:: nlopt_tnewton
-
-    .. code-block::
-
-        "nlopt_tnewton"
-
-    Minimize a scalar function using the "TNEWTON" algorithm.
-
-    The alggorithm is based on a Fortran implementation of a preconditioned
-    inexact truncated Newton algorithm written by Prof. Ladislav Luksan.
-
-    Truncated Newton methods are a set of algorithms designed to solve large scale
-    optimization problems. The algorithms use (inaccurate) approximations of the
-    solutions to Newton equations, using conjugate gradient methodds, to handle the
-    expensive calculations of derivatives during each iteration.
-
-    Detailed description of algorithms is given in :cite:`Dembo1983`.
-
-    - **convergence.xtol_rel** (float):  Stop when the relative movement
-      between parameter vectors is smaller than this.
-    - **convergence.xtol_abs** (float): Stop when the absolute movement
-      between parameter vectors is smaller than this.
-    - **convergence.ftol_rel** (float): Stop when the relative
-      improvement between two iterations is smaller than this.
-    - **convergence.ftol_abs** (float): Stop when the change of the
-      criterion function between two iterations is smaller than this.
-    - **stopping.maxfun** (int): If the maximum number of function
-      evaluation is reached, the optimization stops but we do not count this
-      as convergence.
-```
-
-```{eval-rst}
-.. dropdown:: nlopt_lbfgs
-
-    .. code-block::
-
-        "nlopt_lbfgs"
-
-    Minimize a scalar function using the "LBFGS" algorithm.
-
-    The alggorithm is based on a Fortran implementation of low storage BFGS algorithm
-    written by Prof. Ladislav Luksan.
-
-    LFBGS is an approximation of the original Broyden–Fletcher–Goldfarb–Shanno algorithm
-    based on limited use of memory. Memory efficiency is obtained by preserving a limi-
-    ted number (<10) of past updates of candidate points and gradient values and using
-    them to approximate the hessian matrix.
-
-    Detailed description of algorithms is given in :cite:`Nocedal1989`, :cite:`Nocedal1980`.
-
-    - **convergence.xtol_rel** (float):  Stop when the relative movement
-      between parameter vectors is smaller than this.
-    - **convergence.xtol_abs** (float): Stop when the absolute movement
-      between parameter vectors is smaller than this.
-    - **convergence.ftol_rel** (float): Stop when the relative
-      improvement between two iterations is smaller than this.
-    - **convergence.ftol_abs** (float): Stop when the change of the
-      criterion function between two iterations is smaller than this.
-    - **stopping.maxfun** (int): If the maximum number of function
-      evaluation is reached, the optimization stops but we do not count this
-      as convergence.
-```
-
-```{eval-rst}
-.. dropdown:: nlopt_ccsaq
-
-    .. code-block::
-
-        "nlopt_ccsaq"
-
-    Minimize a scalar function using CCSAQ algorithm.
-
-    CCSAQ uses the quadratic variant of the conservative convex separable approximation.
-    The algorithm performs gradient based local optimization with equality (but not
-    inequality) constraints. At each candidate point x, a quadratic approximation
-    to the criterion faunction is computed using the value of gradient at point x. A
-    penalty term is incorporated to render optimizaion convex and conservative. The
-    algorithm is "globally convergent" in the sense that it is guaranteed to con-
-    verge to a local optimum from any feasible starting point.
-
-    The implementation is based on CCSA algorithm described in :cite:`Svanberg2002`.
-
-    - **convergence.xtol_rel** (float):  Stop when the relative movement
-      between parameter vectors is smaller than this.
-    - **convergence.xtol_abs** (float): Stop when the absolute movement
-      between parameter vectors is smaller than this.
-    - **convergence.ftol_rel** (float): Stop when the relative
-      improvement between two iterations is smaller than this.
-    - **convergence.ftol_abs** (float): Stop when the change of the
-      criterion function between two iterations is smaller than this.
-    - **stopping.maxfun** (int): If the maximum number of function
-      evaluation is reached, the optimization stops but we do not count this
-      as convergence.
-```
-
-```{eval-rst}
-.. dropdown:: nlopt_mma
-
-    .. code-block::
-
-        "nlopt_mma"
-
-    Minimize a scalar function using the method of moving asymptotes (MMA).
-
-    The implementation is based on an algorithm described in :cite:`Svanberg2002`.
-
-    The algorithm performs gradient based local optimization with equality (but
-    not inequality) constraints. At each candidate point x, an approximation to the
-    criterion faunction is computed using the value of gradient at point x. A quadratic
-    penalty term is incorporated to render optimizaion convex and conservative. The
-    algorithm is "globally convergent" in the sense that it is guaranteed to con-
-    verge to a local optimum from any feasible starting point.
-
-
-    - **convergence.xtol_rel** (float):  Stop when the relative movement
-      between parameter vectors is smaller than this.
-    - **convergence.xtol_abs** (float): Stop when the absolute movement
-      between parameter vectors is smaller than this.
-    - **convergence.ftol_rel** (float): Stop when the relative
-      improvement between two iterations is smaller than this.
-    - **convergence.ftol_abs** (float): Stop when the change of the
-      criterion function between two iterations is smaller than this.
-    - **stopping.maxfun** (int): If the maximum number of function
-      evaluation is reached, the optimization stops but we do not count this
-      as convergence.
-```
-
-```{eval-rst}
-.. dropdown:: nlopt_var
-
-    .. code-block::
-
-        "nlopt_var"
-
-    Minimize a scalar function limited memory switching variable-metric method.
-
-    The algorithm relies on saving only limited number M of past updates of the
-    gradient to approximate the inverse hessian. The large is M, the more memory is
-    consumed
-
-    Detailed explanation of the algorithm, including its two variations of  rank-2 and
-    rank-1 methods can be found in the following paper :cite:`Vlcek2006` .
-
-    - **convergence.xtol_rel** (float):  Stop when the relative movement
-      between parameter vectors is smaller than this.
-    - **convergence.xtol_abs** (float): Stop when the absolute movement
-      between parameter vectors is smaller than this.
-    - **convergence.ftol_rel** (float): Stop when the relative
-      improvement between two iterations is smaller than this.
-    - **convergence.ftol_abs** (float): Stop when the change of the
-      criterion function between two iterations is smaller than this.
-    - **stopping.maxfun** (int): If the maximum number of function
-      evaluation is reached, the optimization stops but we do not count this
-      as convergence.
-    - **rank_1_update** (bool): Whether I rank-1 or rank-2 update is used.
-```
-
-```{eval-rst}
-.. dropdown:: nlopt_slsqp
-
-    .. code-block::
-
-        "nlopt_slsqp"
-
-    Optimize a scalar function based on SLSQP method.
-
-    SLSQP solves gradient based nonlinearly constrained optimization problems.
-    The algorithm treats the optimization problem as a sequence of constrained
-    least-squares problems.
-
-    The implementation is based on the procedure described in :cite:`Kraft1988`
-    and :cite:`Kraft1994` .
-
-    - **convergence.xtol_rel** (float):  Stop when the relative movement
-      between parameter vectors is smaller than this.
-    - **convergence.xtol_abs** (float): Stop when the absolute movement
-      between parameter vectors is smaller than this.
-    - **convergence.ftol_rel** (float): Stop when the relative
-      improvement between two iterations is smaller than this.
-    - **convergence.ftol_abs** (float): Stop when the change of the
-      criterion function between two iterations is smaller than this.
-    - **stopping.maxfun** (int): If the maximum number of function
-      evaluation is reached, the optimization stops but we do not count this
-      as convergence.
-```
-
-```{eval-rst}
-.. dropdown:: nlopt_direct
-
-    .. code-block::
-
-        "nlopt_direct"
-
-    Optimize a scalar function based on DIRECT method.
-
-    DIRECT is the DIviding RECTangles algorithm for global optimization, described
-    in :cite:`Jones1993` .
-
-    Variations of the algorithm include locally biased routines (distinguished by _L
-    suffix) that prove to be more efficients for functions that have few local minima.
-    See the following for the DIRECT_L variant :cite:`Gablonsky2001` .
-
-    Locally biased algorithms can be implmented both with deterministic and random
-    (distinguished by _RAND suffix) search algorithm.
-
-    Finally, both original and locally biased variants can be implemented with and
-    without the rescaling of the bound constraints.
-
-    Boolean arguments `locally_biased`, 'random_search', and 'unscaled_bouds' can be
-    set to `True` or `False` to determine which method is run. The comprehensive list
-    of available methods are:
-    - "DIRECT"
-    - "DIRECT_L"
-    - "DIRECT_L_NOSCAL"
-    - "DIRECT_L_RAND"
-    - "DIRECT_L_RAND_NOSCAL"
-    - "DIRECT_RAND"
-
-    - **convergence.xtol_rel** (float):  Stop when the relative movement
-      between parameter vectors is smaller than this.
-    - **convergence.xtol_abs** (float): Stop when the absolute movement
-      between parameter vectors is smaller than this.
-    - **convergence.ftol_rel** (float): Stop when the relative
-      improvement between two iterations is smaller than this.
-    - **convergence.ftol_abs** (float): Stop when the change of the
-      criterion function between two iterations is smaller than this.
-    - **stopping.maxfun** (int): If the maximum number of function
-      evaluation is reached, the optimization stops but we do not count this
-      as convergence.
-    - **locally_biased** (bool): Whether the "L" version of the algorithm is selected.
-    - **random_search** (bool): Whether the randomized version of the algorithm is selected.
-    - **unscaled_bounds** (bool): Whether the "NOSCAL" version of the algorithm is selected.
-```
-
-```{eval-rst}
-.. dropdown:: nlopt_esch
-
-    .. code-block::
-
-        "nlopt_esch"
-
-    Optimize a scalar function using the ESCH algorithm.
-
-    ESCH is an evolutionary algorithm that supports bound constraints only. Specifi
-    cally, it does not support nonlinear constraints.
-
-    More information on this method can be found in
-    :cite:`DaSilva2010` , :cite:`DaSilva2010a` , :cite:`Beyer2002`  and :cite:`Vent1975` .
-
-    - **convergence.xtol_rel** (float):  Stop when the relative movement
-      between parameter vectors is smaller than this.
-    - **convergence.xtol_abs** (float): Stop when the absolute movement
-      between parameter vectors is smaller than this.
-    - **convergence.ftol_rel** (float): Stop when the relative
-      improvement between two iterations is smaller than this.
-    - **convergence.ftol_abs** (float): Stop when the change of the
-      criterion function between two iterations is smaller than this.
-    - **stopping.maxfun** (int): If the maximum number of function
-      evaluation is reached, the optimization stops but we do not count this
-      as convergence.
-```
-
-```{eval-rst}
-.. dropdown:: nlopt_isres
->>>>>>> ca72d027
 
     .. code-block::
 
