--- conflicted
+++ resolved
@@ -71,9 +71,9 @@
 one approving review.
 
 Reviewers should be polite, welcoming and helpful to the author of the pull request who
-might have spent many hours working on the changes. Major points should be discussed
+might have spent many hours working on the changes. Authors of pull requests should keep
+in mind that reviewers' time is valuable. Major points should be discussed
 publicly on GitHub, but very critical feedback or small details can be moved to private
-<<<<<<< HEAD
 discussions — if the latter are necessary at all (see [the bottom section of this blog
 post](https://rgommers.github.io/2019/06/the-cost-of-an-open-source-contribution/) for
 an excellent discussion of the burden that review comments place on maintainers, which
@@ -89,25 +89,6 @@
 
 EEPs are written as markdown documents that become part of the documentation. Opening an
 EEP means opening a pull request that adds the markdown document to the documentation.
-=======
-discussions — if the latter are necessary at all (see
-[the bottom section of this blog post](https://rgommers.github.io/2019/06/the-cost-of-an-open-source-contribution/)
-for an excellent discussion of the burden that review comments place on
-maintainers, which might not always be obvious).
-Video calls can help if a discussion gets stuck.
-The code of conduct applies to all interactions related to code reviews.
-
-### Estimagic Enhancement Proposals (EEPs) / Controversial decision process
-
-Large changes to estimagic can be proposed in Estimagic Enhancement Proposals, short
-EEPs. They serve the purpose of summarising discussions
-that may happen in chats, issues, pull requests, in person, or by any other means.
-Simple extensions (like adding new optimizers) do not need to be discussed with such
-a formal process.
-
-EEPs are written as markdown documents that become part of the documentation. Opening
-an EEP means opening a pull request that adds the markdown document to the documentation.
->>>>>>> 4de369fa
 It is not necessary to already have a working implementations for the planned changes,
 even though it might be a good idea to have rough prototypes for solutions to the most
 challenging parts.
