---
name: estimagic-docs
channels: [conda-forge, nodefaults]
dependencies:
  - python=3.9
  - pip
  - setuptools_scm
  - toml
  - black
  - sphinx
  - sphinxcontrib-bibtex
  - sphinx-copybutton
  - sphinx-panels
  - ipython
  - ipython_genutils
  - myst-nb
  - pydata-sphinx-theme>=0.3.0
  - numba
  - pybaum
<<<<<<< HEAD
  - myst-parser
  - pip: [../]
=======
  - matplotlib
  - seaborn
  - numpy
  - pandas
  - scipy
  - patsy
  - joblib
  - plotly
  - ipython

  - pip:
      - ../
      - kaleido
      - Py-BOBYQA
      - DFO-LS
>>>>>>> 74c292bc
<|MERGE_RESOLUTION|>--- conflicted
+++ resolved
@@ -17,10 +17,6 @@
   - pydata-sphinx-theme>=0.3.0
   - numba
   - pybaum
-<<<<<<< HEAD
-  - myst-parser
-  - pip: [../]
-=======
   - matplotlib
   - seaborn
   - numpy
@@ -30,10 +26,4 @@
   - joblib
   - plotly
   - ipython
-
-  - pip:
-      - ../
-      - kaleido
-      - Py-BOBYQA
-      - DFO-LS
->>>>>>> 74c292bc
+  - pip: [../, kaleido, Py-BOBYQA, DFO-LS]