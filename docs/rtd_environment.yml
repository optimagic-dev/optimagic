<<<<<<< HEAD
channels:
  - conda-forge
  - nodefaults

dependencies:
  - python=3.9
  - pip
  - setuptools_scm
  - toml

  - sphinx
  - sphinxcontrib-bibtex
  - sphinx-panels
  - ipython
  - nbsphinx
  - pydata-sphinx-theme>=0.3.0

  - pip:
      - ../
=======
channels:
  - conda-forge
  - nodefaults

dependencies:
  - python=3.9
  - pip
  - setuptools_scm
  - toml

  - black
  - sphinx
  - sphinxcontrib-bibtex
  - sphinx-panels
  - ipython
  - nbsphinx
  - pydata-sphinx-theme>=0.3.0

  - pip:
      - ../
>>>>>>> a307c249
<|MERGE_RESOLUTION|>--- conflicted
+++ resolved
@@ -1,24 +1,3 @@
-<<<<<<< HEAD
-channels:
-  - conda-forge
-  - nodefaults
-
-dependencies:
-  - python=3.9
-  - pip
-  - setuptools_scm
-  - toml
-
-  - sphinx
-  - sphinxcontrib-bibtex
-  - sphinx-panels
-  - ipython
-  - nbsphinx
-  - pydata-sphinx-theme>=0.3.0
-
-  - pip:
-      - ../
-=======
 channels:
   - conda-forge
   - nodefaults
@@ -38,5 +17,4 @@
   - pydata-sphinx-theme>=0.3.0
 
   - pip:
-      - ../
->>>>>>> a307c249
+      - ../