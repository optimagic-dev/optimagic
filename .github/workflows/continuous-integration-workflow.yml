--- conflicted
+++ resolved
@@ -38,11 +38,7 @@
 
       - name: Run pytest.
         shell: bash -l {0}
-<<<<<<< HEAD
-        run: tox -e pytest -- --cov-report=xml --cov=./ -n auto
-=======
-        run: tox -e pytest -- -m "not slow" --cov-report=xml --cov=./
->>>>>>> 718fdd07
+        run: tox -e pytest -- -m "not slow" --cov-report=xml --cov=./ -n auto
 
       - name: Upload coverage report.
         if: runner.os == 'Linux' && matrix.python-version == '3.8'
