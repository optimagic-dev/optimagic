--- conflicted
+++ resolved
@@ -1,64 +1,3 @@
-<<<<<<< HEAD
-{% set data = load_setup_py_data() %}
-
-package:
-  name: estimagic
-  version: {{ data.get('version') }}
-
-source:
-  # git_url is nice in that it won't capture devenv stuff.  However, it only captures
-  # committed code, so pay attention.
-  git_url: ../
-
-build:
-  noarch: python
-  number: 0
-  script: {{ PYTHON }} setup.py install --single-version-externally-managed --record record.txt
-  entry_points:
-    - estimagic = estimagic.cli:cli
-
-requirements:
-  build:
-    - python
-    - setuptools
-  host:
-    - python >=3.8
-
-  run:
-    - python >=3.8
-    - click
-    - cloudpickle
-    - joblib
-    - numpy >=1.16
-    - pandas >=1.0
-    - bokeh >=1.3
-    - scipy
-    - fuzzywuzzy
-    - sqlalchemy >=1.3
-    - seaborn
-    - dill
-    - chaospy
-
-test:
-  requires:
-    - pytest
-    - pytest-xdist
-    - statsmodels
-  source_files:
-    - tox.ini
-    - tests
-  commands:
-    - pytest -m "not slow"
-    - estimagic --version
-    - estimagic --help
-    - estimagic dashboard --help
-
-about:
-  home: https://github.com/OpenSourceEconomics/estimagic
-  license: MIT
-  license_file: LICENSE
-  summary: Tools for the estimation of (structural) econometric models.
-=======
 {% set data = load_setup_py_data() %}
 
 package:
@@ -118,5 +57,4 @@
   home: https://github.com/OpenSourceEconomics/estimagic
   license: MIT
   license_file: LICENSE
-  summary: Tools for the estimation of (structural) econometric models.
->>>>>>> a307c249
+  summary: Tools for the estimation of (structural) econometric models.